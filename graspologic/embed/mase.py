# Copyright (c) Microsoft Corporation and contributors.
# Licensed under the MIT License.
import numpy as np

from .base import BaseEmbedMulti
from .svd import select_dimension, selectSVD
from ..utils import is_almost_symmetric
<<<<<<< HEAD

from joblib import delayed, Parallel
=======
>>>>>>> 508b5441


class MultipleASE(BaseEmbedMulti):
    r"""
    Multiple Adjacency Spectral Embedding (MASE) embeds arbitrary number of input
    graphs with matched vertex sets.

    For a population of undirected graphs, MASE assumes that the population of graphs
    is sampled from :math:`VR^{(i)}V^T` where :math:`V \in \mathbb{R}^{n\times d}` and
    :math:`R^{(i)} \in \mathbb{R}^{d\times d}`. Score matrices, :math:`R^{(i)}`, are
    allowed to vary for each graph, but are symmetric. All graphs share a common a
    latent position matrix :math:`V`.

    For a population of directed graphs, MASE assumes that the population is sampled
    from :math:`UR^{(i)}V^T` where :math:`U \in \mathbb{R}^{n\times d_1}`,
    :math:`V \in \mathbb{R}^{n\times d_2}`, and
    :math:`R^{(i)} \in \mathbb{R}^{d_1\times d_2}`. In this case, score matrices
    :math:`R^{(i)}` can be assymetric and non-square, but all graphs still share a
    common latent position matrices :math:`U` and :math:`V`.

    Read more in the `Multiple Adjacency Spectral Embedding (MASE) Tutorial
    <https://microsoft.github.io/graspologic/tutorials/embedding/MASE.html>`_

    Parameters
    ----------
    n_components : int or None, default = None
        Desired dimensionality of output data. If "full",
        ``n_components`` must be ``<= min(X.shape)``. Otherwise, ``n_components`` must be
        ``< min(X.shape)``. If None, then optimal dimensions will be chosen by
        :func:`~graspologic.embed.select_dimension` using ``n_elbows`` argument.

    n_elbows : int, optional, default: 2
        If ``n_components`` is None, then compute the optimal embedding dimension using
        :func:`~graspologic.embed.select_dimension`. Otherwise, ignored.

    algorithm : {'randomized' (default), 'full', 'truncated'}, optional
        SVD solver to use:

        - 'randomized'
            Computes randomized svd using
            :func:`sklearn.utils.extmath.randomized_svd`
        - 'full'
            Computes full svd using :func:`scipy.linalg.svd`
        - 'truncated'
            Computes truncated svd using :func:`scipy.sparse.linalg.svds`

    n_iter : int, optional (default = 5)
        Number of iterations for randomized SVD solver. Not used by 'full' or
        'truncated'. The default is larger than the default in randomized_svd
        to handle sparse matrices that may have large slowly decaying spectrum.

    n_jobs: int, default: None
        The maximum number of concurrently running jobs, such as the number of
        Python worker processes when backend=”multiprocessing” or the size of
        the thread-pool when backend=”threading”. If -1 all CPUs are used. If
        1 is given, no parallel computing code is used at all, which is
        useful for debugging.

    scaled : bool, optional (default=True)
        Whether to scale individual eigenvectors with eigenvalues in first embedding
        stage.

    diag_aug : bool, optional (default = True)
        Whether to replace the main diagonal of each adjacency matrices with
        a vector corresponding to the degree (or sum of edge weights for a
        weighted network) before embedding.

    concat : bool, optional (default False)
        If graph(s) are directed, whether to concatenate each graph's left and right (out and in) latent positions
        along axis 1.


    Attributes
    ----------
    n_graphs_ : int
        Number of graphs

    n_vertices_ : int
        Number of vertices in each graph

    latent_left_ : array, shape (n_samples, n_components)
        Estimated left latent positions of the graph.

    latent_right_ : array, shape (n_samples, n_components), or None
        Estimated right latent positions of the graph. Only computed when the an input
        graph is directed, or adjacency matrix is assymetric. Otherwise, None.

    scores_ : array, shape (n_samples, n_components, n_components)
        Estimated :math:`\hat{R}` matrices for each input graph.

    singular_values_ : array, shape (n_components) OR length 2 tuple of arrays
        If input graph is undirected, equal to the singular values of the concatenated
        adjacency spectral embeddings. If input graph is directed, :attr:`singular_values_`
        is a tuple of length 2, where :attr:`singular_values_[0]` corresponds to
        the singular values of the concatenated left adjacency spectral embeddings,
        and :attr:`singular_values_[1]` corresponds to
        the singular values of the concatenated right adjacency spectral embeddings.

    Notes
    -----
    When an input graph is directed, ``n_components`` of :attr:`latent_left_` may not be equal
    to ``n_components`` of :attr:`latent_right_`.
    """

    def __init__(
        self,
        n_components=None,
        n_elbows=2,
        algorithm="randomized",
        n_iter=5,
        scaled=True,
        diag_aug=True,
        concat=False,
        n_jobs=-1,
    ):
        if not isinstance(scaled, bool):
            msg = "scaled must be a boolean, not {}".format(scaled)
            raise TypeError(msg)

        super().__init__(
            n_components=n_components,
            n_elbows=n_elbows,
            algorithm=algorithm,
            n_iter=n_iter,
            diag_aug=diag_aug,
            concat=concat,
        )
        self.scaled = scaled
        self.n_jobs = n_jobs

    def _reduce_dim(self, graphs):
        if self.n_components is None:
            # first embed into log2(n_vertices) for each graph
            n_components = int(np.ceil(np.log2(np.min(self.n_vertices_))))
        else:
            n_components = self.n_components

        # embed individual graphs
        embeddings = Parallel(n_jobs=self.n_jobs)(
            delayed(selectSVD)(
                graph,
                n_components=n_components,
                algorithm=self.algorithm,
                n_iter=self.n_iter,
            )
            for graph in graphs
        )
        Us, Ds, Vs = zip(*embeddings)

        # Choose the best embedding dimension for each graphs
        if self.n_components is None:
            embedding_dimensions = []
            for D in Ds:
                elbows, _ = select_dimension(D, n_elbows=self.n_elbows)
                embedding_dimensions.append(elbows[-1])

            # Choose the max of all of best embedding dimension of all graphs
            best_dimension = int(np.ceil(np.max(embedding_dimensions)))
        else:
            best_dimension = self.n_components

        if not self.scaled:
            Us = np.hstack([U[:, :best_dimension] for U in Us])
            Vs = np.hstack([V.T[:, :best_dimension] for V in Vs])
        else:
            # Equivalent to ASE
            Us = np.hstack(
                [
                    U[:, :best_dimension] @ np.diag(np.sqrt(D[:best_dimension]))
                    for U, D in zip(Us, Ds)
                ]
            )
            Vs = np.hstack(
                [
                    V.T[:, :best_dimension] @ np.diag(np.sqrt(D[:best_dimension]))
                    for V, D in zip(Vs, Ds)
                ]
            )

        # Second SVD for vertices
        # The notation is slightly different than the paper
        Uhat, sing_vals_left, _ = selectSVD(
            Us,
            n_components=self.n_components,
            n_elbows=self.n_elbows,
            algorithm=self.algorithm,
            n_iter=self.n_iter,
        )

        Vhat, sing_vals_right, _ = selectSVD(
            Vs,
            n_components=self.n_components,
            n_elbows=self.n_elbows,
            algorithm=self.algorithm,
            n_iter=self.n_iter,
        )
        return Uhat, Vhat, sing_vals_left, sing_vals_right

    def fit(self, graphs, y=None):
        """
        Fit the model with graphs.

        Parameters
        ----------
        graphs : list of nx.Graph, ndarray or scipy.sparse.csr_matrix
            If list of nx.Graph, each Graph must contain same number of nodes.
            If list of ndarray or csr_matrix, each array must have shape (n_vertices, n_vertices).
            If ndarray, then array must have shape (n_graphs, n_vertices, n_vertices).

        Returns
        -------
        self : object
            Returns an instance of self.
        """
        graphs = self._check_input_graphs(graphs)

        # Check if undirected
        undirected = all(is_almost_symmetric(g) for g in graphs)

        # Diag augment
        if self.diag_aug:
            graphs = self._diag_aug(graphs)

        # embed
        Uhat, Vhat, sing_vals_left, sing_vals_right = self._reduce_dim(graphs)
        self.latent_left_ = Uhat
        if not undirected:
            self.latent_right_ = Vhat
            self.scores_ = np.asarray([Uhat.T @ graph @ Vhat for graph in graphs])
            self.singular_values_ = (sing_vals_left, sing_vals_right)
        else:
            self.latent_right_ = None
            self.scores_ = np.asarray([Uhat.T @ graph @ Uhat for graph in graphs])
            self.singular_values_ = sing_vals_left

        return self

    def fit_transform(self, graphs, y=None):
        """
        Fit the model with graphs and apply the embedding on graphs.
        n_components is either automatically determined or based on user input.

        Parameters
        ----------
        graphs : list of nx.Graph, ndarray or scipy.sparse.csr_matrix
            If list of nx.Graph, each Graph must contain same number of nodes.
            If list of ndarray or csr_matrix, each array must have shape (n_vertices, n_vertices).
            If ndarray, then array must have shape (n_graphs, n_vertices, n_vertices).

        Returns
        -------
        out : np.ndarray or length 2 tuple of np.ndarray.
            If input graphs were symmetric shape (n_vertices, n_components).
            If graphs were directed and ``concat`` is False, returns tuple of two arrays (same shape as above).
            The first corresponds to the left latent positions, and the second to the right latent positions.
            When ``concat`` is True left and right (out and in) latent positions are concatenated along axis 1.
        """
        return self._fit_transform(graphs)<|MERGE_RESOLUTION|>--- conflicted
+++ resolved
@@ -5,11 +5,8 @@
 from .base import BaseEmbedMulti
 from .svd import select_dimension, selectSVD
 from ..utils import is_almost_symmetric
-<<<<<<< HEAD
 
 from joblib import delayed, Parallel
-=======
->>>>>>> 508b5441
 
 
 class MultipleASE(BaseEmbedMulti):
