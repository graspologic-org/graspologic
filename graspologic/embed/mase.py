# Copyright (c) Microsoft Corporation and contributors.
# Licensed under the MIT License.
<<<<<<< HEAD
=======

from typing import Optional

>>>>>>> 29e18926
import numpy as np

from ..utils import is_almost_symmetric
from .base import BaseEmbedMulti
from .svd import select_dimension, select_svd

from joblib import delayed, Parallel


class MultipleASE(BaseEmbedMulti):
    r"""
    Multiple Adjacency Spectral Embedding (MASE) embeds arbitrary number of input
    graphs with matched vertex sets.

    For a population of undirected graphs, MASE assumes that the population of graphs
    is sampled from :math:`VR^{(i)}V^T` where :math:`V \in \mathbb{R}^{n\times d}` and
    :math:`R^{(i)} \in \mathbb{R}^{d\times d}`. Score matrices, :math:`R^{(i)}`, are
    allowed to vary for each graph, but are symmetric. All graphs share a common a
    latent position matrix :math:`V`.

    For a population of directed graphs, MASE assumes that the population is sampled
    from :math:`UR^{(i)}V^T` where :math:`U \in \mathbb{R}^{n\times d_1}`,
    :math:`V \in \mathbb{R}^{n\times d_2}`, and
    :math:`R^{(i)} \in \mathbb{R}^{d_1\times d_2}`. In this case, score matrices
    :math:`R^{(i)}` can be assymetric and non-square, but all graphs still share a
    common latent position matrices :math:`U` and :math:`V`.

    Read more in the `Multiple Adjacency Spectral Embedding (MASE) Tutorial
    <https://microsoft.github.io/graspologic/tutorials/embedding/MASE.html>`_

    Parameters
    ----------
    n_components : int or None, default = None
        Desired dimensionality of output data. If "full",
        ``n_components`` must be ``<= min(X.shape)``. Otherwise, ``n_components`` must be
        ``< min(X.shape)``. If None, then optimal dimensions will be chosen by
        :func:`~graspologic.embed.select_dimension` using ``n_elbows`` argument.

    n_elbows : int, optional, default: 2
        If ``n_components`` is None, then compute the optimal embedding dimension using
        :func:`~graspologic.embed.select_dimension`. Otherwise, ignored.

    algorithm : {'randomized' (default), 'full', 'truncated'}, optional
        SVD solver to use:

        - 'randomized'
            Computes randomized svd using
            :func:`sklearn.utils.extmath.randomized_svd`
        - 'full'
            Computes full svd using :func:`scipy.linalg.svd`
        - 'truncated'
            Computes truncated svd using :func:`scipy.sparse.linalg.svds`

    n_iter : int, optional (default = 5)
        Number of iterations for randomized SVD solver. Not used by 'full' or
        'truncated'. The default is larger than the default in randomized_svd
        to handle sparse matrices that may have large slowly decaying spectrum.

    n_jobs: int, default: None
        The maximum number of concurrently running jobs, such as the number of
        Python worker processes when backend=”multiprocessing” or the size of
        the thread-pool when backend=”threading”. If -1 all CPUs are used. If
        1 is given, no parallel computing code is used at all, which is
        useful for debugging.

    scaled : bool, optional (default=True)
        Whether to scale individual eigenvectors with eigenvalues in first embedding
        stage.

    diag_aug : bool, optional (default = True)
        Whether to replace the main diagonal of each adjacency matrices with
        a vector corresponding to the degree (or sum of edge weights for a
        weighted network) before embedding.

    concat : bool, optional (default False)
        If graph(s) are directed, whether to concatenate each graph's left and right (out and in) latent positions
        along axis 1.

    svd_seed : int or None (default ``None``)
        Only applicable for ``algorithm="randomized"``; allows you to seed the
        randomized svd solver for deterministic, albeit pseudo-randomized behavior.


    Attributes
    ----------
    n_graphs_ : int
        Number of graphs

    n_vertices_ : int
        Number of vertices in each graph

    latent_left_ : array, shape (n_samples, n_components)
        Estimated left latent positions of the graph.

    latent_right_ : array, shape (n_samples, n_components), or None
        Estimated right latent positions of the graph. Only computed when the an input
        graph is directed, or adjacency matrix is assymetric. Otherwise, None.

    scores_ : array, shape (n_samples, n_components, n_components)
        Estimated :math:`\hat{R}` matrices for each input graph.

    singular_values_ : array, shape (n_components) OR length 2 tuple of arrays
        If input graph is undirected, equal to the singular values of the concatenated
        adjacency spectral embeddings. If input graph is directed, :attr:`singular_values_`
        is a tuple of length 2, where :attr:`singular_values_[0]` corresponds to
        the singular values of the concatenated left adjacency spectral embeddings,
        and :attr:`singular_values_[1]` corresponds to
        the singular values of the concatenated right adjacency spectral embeddings.

    Notes
    -----
    When an input graph is directed, ``n_components`` of :attr:`latent_left_` may not be equal
    to ``n_components`` of :attr:`latent_right_`.
    """

    def __init__(
        self,
        n_components=None,
        n_elbows=2,
        algorithm="randomized",
        n_iter=5,
        scaled=True,
        diag_aug=True,
        concat=False,
<<<<<<< HEAD
        n_jobs=-1,
=======
        svd_seed: Optional[int] = None,
>>>>>>> 29e18926
    ):
        if not isinstance(scaled, bool):
            msg = "scaled must be a boolean, not {}".format(scaled)
            raise TypeError(msg)

        super().__init__(
            n_components=n_components,
            n_elbows=n_elbows,
            algorithm=algorithm,
            n_iter=n_iter,
            diag_aug=diag_aug,
            concat=concat,
            svd_seed=svd_seed,
        )
        self.scaled = scaled
        self.n_jobs = n_jobs

    def _reduce_dim(self, graphs):
        if self.n_components is None:
            # first embed into log2(n_vertices) for each graph
            n_components = int(np.ceil(np.log2(np.min(self.n_vertices_))))
        else:
            n_components = self.n_components

        # embed individual graphs
<<<<<<< HEAD
        embeddings = Parallel(n_jobs=self.n_jobs)(
            delayed(selectSVD)(
=======
        embeddings = [
            select_svd(
>>>>>>> 29e18926
                graph,
                n_components=n_components,
                algorithm=self.algorithm,
                n_iter=self.n_iter,
                svd_seed=self.svd_seed,
            )
            for graph in graphs
        )
        Us, Ds, Vs = zip(*embeddings)

        # Choose the best embedding dimension for each graphs
        if self.n_components is None:
            embedding_dimensions = []
            for D in Ds:
                elbows, _ = select_dimension(D, n_elbows=self.n_elbows)
                embedding_dimensions.append(elbows[-1])

            # Choose the max of all of best embedding dimension of all graphs
            best_dimension = int(np.ceil(np.max(embedding_dimensions)))
        else:
            best_dimension = self.n_components

        if not self.scaled:
            Us = np.hstack([U[:, :best_dimension] for U in Us])
            Vs = np.hstack([V.T[:, :best_dimension] for V in Vs])
        else:
            # Equivalent to ASE
            Us = np.hstack(
                [
                    U[:, :best_dimension] @ np.diag(np.sqrt(D[:best_dimension]))
                    for U, D in zip(Us, Ds)
                ]
            )
            Vs = np.hstack(
                [
                    V.T[:, :best_dimension] @ np.diag(np.sqrt(D[:best_dimension]))
                    for V, D in zip(Vs, Ds)
                ]
            )

        # Second SVD for vertices
        # The notation is slightly different than the paper
        Uhat, sing_vals_left, _ = select_svd(
            Us,
            n_components=self.n_components,
            n_elbows=self.n_elbows,
            algorithm=self.algorithm,
            n_iter=self.n_iter,
            svd_seed=self.svd_seed,
        )

        Vhat, sing_vals_right, _ = select_svd(
            Vs,
            n_components=self.n_components,
            n_elbows=self.n_elbows,
            algorithm=self.algorithm,
            n_iter=self.n_iter,
            svd_seed=self.svd_seed,
        )
        return Uhat, Vhat, sing_vals_left, sing_vals_right

    def fit(self, graphs, y=None):
        """
        Fit the model with graphs.

        Parameters
        ----------
        graphs : list of nx.Graph, ndarray or scipy.sparse.csr_matrix
            If list of nx.Graph, each Graph must contain same number of nodes.
            If list of ndarray or csr_matrix, each array must have shape (n_vertices, n_vertices).
            If ndarray, then array must have shape (n_graphs, n_vertices, n_vertices).

        Returns
        -------
        self : object
            Returns an instance of self.
        """
        graphs = self._check_input_graphs(graphs)

        # Check if undirected
        undirected = all(is_almost_symmetric(g) for g in graphs)

        # Diag augment
        if self.diag_aug:
            graphs = self._diag_aug(graphs)

        # embed
        Uhat, Vhat, sing_vals_left, sing_vals_right = self._reduce_dim(graphs)
        self.latent_left_ = Uhat
        if not undirected:
            self.latent_right_ = Vhat
            self.scores_ = np.asarray([Uhat.T @ graph @ Vhat for graph in graphs])
            self.singular_values_ = (sing_vals_left, sing_vals_right)
        else:
            self.latent_right_ = None
            self.scores_ = np.asarray([Uhat.T @ graph @ Uhat for graph in graphs])
            self.singular_values_ = sing_vals_left

        return self

    def fit_transform(self, graphs, y=None):
        """
        Fit the model with graphs and apply the embedding on graphs.
        n_components is either automatically determined or based on user input.

        Parameters
        ----------
        graphs : list of nx.Graph, ndarray or scipy.sparse.csr_matrix
            If list of nx.Graph, each Graph must contain same number of nodes.
            If list of ndarray or csr_matrix, each array must have shape (n_vertices, n_vertices).
            If ndarray, then array must have shape (n_graphs, n_vertices, n_vertices).

        Returns
        -------
        out : np.ndarray or length 2 tuple of np.ndarray.
            If input graphs were symmetric shape (n_vertices, n_components).
            If graphs were directed and ``concat`` is False, returns tuple of two arrays (same shape as above).
            The first corresponds to the left latent positions, and the second to the right latent positions.
            When ``concat`` is True left and right (out and in) latent positions are concatenated along axis 1.
        """
        return self._fit_transform(graphs)<|MERGE_RESOLUTION|>--- conflicted
+++ resolved
@@ -1,11 +1,7 @@
 # Copyright (c) Microsoft Corporation and contributors.
 # Licensed under the MIT License.
-<<<<<<< HEAD
-=======
 
 from typing import Optional
-
->>>>>>> 29e18926
 import numpy as np
 
 from ..utils import is_almost_symmetric
@@ -130,11 +126,9 @@
         scaled=True,
         diag_aug=True,
         concat=False,
-<<<<<<< HEAD
         n_jobs=-1,
-=======
         svd_seed: Optional[int] = None,
->>>>>>> 29e18926
+
     ):
         if not isinstance(scaled, bool):
             msg = "scaled must be a boolean, not {}".format(scaled)
@@ -160,13 +154,9 @@
             n_components = self.n_components
 
         # embed individual graphs
-<<<<<<< HEAD
+
         embeddings = Parallel(n_jobs=self.n_jobs)(
             delayed(selectSVD)(
-=======
-        embeddings = [
-            select_svd(
->>>>>>> 29e18926
                 graph,
                 n_components=n_components,
                 algorithm=self.algorithm,
