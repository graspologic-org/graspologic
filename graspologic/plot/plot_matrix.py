# Copyright (c) Microsoft Corporation and contributors.
# Licensed under the MIT License.

import matplotlib.pyplot as plt
import pandas as pd
import numpy as np
import seaborn as sns
from mpl_toolkits.axes_grid1 import make_axes_locatable
import matplotlib as mpl
from matplotlib.colors import ListedColormap


def _check_data(data):
    if not isinstance(data, np.ndarray):
        raise TypeError("Data must be a np.ndarray.")
    if data.ndim != 2:
        raise ValueError("Data must have dimension 2.")


def _check_item_in_meta(meta, item, name):
    if item is None:
        return []
    if isinstance(item, str):
        item = [item]
    else:
        try:
            iter(item)
        except TypeError:
            msg = (
                f"{name} must be an iterable or string corresponding to columns in meta"
            )
            raise TypeError(msg)
    for col_name in item:
        if col_name not in meta.columns:
            if (name == "group_order") and (col_name == "size"):
                pass
            else:
                raise ValueError(f"{col_name} is not a column in the meta dataframe.")

    return item


def _check_length(item, name, length):
    if length != len(item):
        raise ValueError(
            f"Length of {name} must be the same as corresponding data axis"
        )


def _check_plotting_kws(palette, color):
    if isinstance(palette, str) or isinstance(palette, dict):
        palette = [palette]
    elif len(palette) != len(color) and len(palette) != 1:
        raise ValueError("There is not enough palette value for each color class")

    return palette


def _check_sorting_kws(length, meta, group, group_order, item_order, color, highlight):
    if isinstance(meta, pd.DataFrame):
        # if meta is here, than everything else must be column item in meta
        _check_length(meta, "meta", length)
        group = _check_item_in_meta(meta, group, "group")
        group_order = _check_item_in_meta(meta, group_order, "group_order")
        item_order = _check_item_in_meta(meta, item_order, "item_order")
        color = _check_item_in_meta(meta, color, "color")
        highlight = _check_item_in_meta(meta, highlight, "highlight")
    else:
        # otherwise, arguments can be a hodgepodge of stuff
        group_meta, group = _item_to_df(group, "group", length)
        group_order_meta, group_order = _item_to_df(group_order, "group_order", length)
        item_order_meta, item_order = _item_to_df(item_order, "item_order", length)
        color_meta, color = _item_to_df(color, "color", length)
        highlight_meta, highlight = _item_to_df(highlight, "highlight", length)
        metas = []
        for m in [
            group_meta,
            group_order_meta,
            item_order_meta,
            color_meta,
            highlight_meta,
        ]:
            if m is not None:
                metas.append(m)
        if len(metas) > 0:
            meta = pd.concat(metas, axis=1)
        else:
            meta = pd.DataFrame()

    return meta, group, group_order, item_order, color, highlight


def _get_separator_info(meta, group):
    if meta is None or group is None:
        return None

    sep = meta.groupby(by=group, sort=False).first()
    sep_inds = sep["sort_idx"].values

    return sep_inds


def _item_to_df(item, name, length):
    if item is None:
        return None, []
    elif (name == "group_order") and (item == "size"):
        return None, ["size"]

    if isinstance(item, pd.Series):
        _check_length(item, name, length)
        item_meta = item.to_frame(name=f"{name}_0")
    elif isinstance(item, list):
        if len(item) == length:  # assuming elements of list are metadata
            item = [item]
        for elem in item:
            _check_length(elem, name, length)
        item_meta = pd.DataFrame({f"{name}_{i}": elem for i, elem in enumerate(item)})
    elif isinstance(item, np.ndarray):
        if item.ndim > 2:
            raise ValueError(f"Numpy array passed as {name} must be 1 or 2d.")
        _check_length(item, name, length)
        if item.ndim < 2:
            item = np.atleast_2d(item).T
        item_meta = pd.DataFrame(
            data=item, columns=[f"{name}_{i}" for i in range(item.shape[1])]
        )
    else:
        raise ValueError(f"{name} must be a pd.Series, np.array, or list.")

    item = list(item_meta.columns.values)

    return item_meta, item


def _set_spines(ax, left, right, top, bottom):
    ax.spines["right"].set_visible(right)
    ax.spines["top"].set_visible(top)
    ax.spines["left"].set_visible(left)
    ax.spines["bottom"].set_visible(bottom)

    return ax


def _remove_shared_ax(ax):
    """
    Remove ax from its sharex and sharey
    """
    # Remove ax from the Grouper object
    shax = ax.get_shared_x_axes()
    shay = ax.get_shared_y_axes()
    shax.remove(ax)
    shay.remove(ax)

    # Set a new ticker with the respective new locator and formatter
    for axis in [ax.xaxis, ax.yaxis]:
        ticker = mpl.axis.Ticker()
        axis.major = ticker
        axis.minor = ticker
        # No ticks and no labels
        loc = mpl.ticker.NullLocator()
        fmt = mpl.ticker.NullFormatter()
        axis.set_major_locator(loc)
        axis.set_major_formatter(fmt)
        axis.set_minor_locator(loc)
        axis.set_minor_formatter(fmt)


def draw_colors(ax, ax_type="x", meta=None, divider=None, color=None, palette="tab10"):
    r"""
    Draw colormap onto the axis to separate the data

    Parameters
    ----------
    ax : matplotlib axes object
        Axes in which to draw the colormap
    ax_type : char, optional
        Setting either the x or y axis, by default "x"
    meta : pd.DataFrame, pd.Series, list of pd.Series or np.array, optional
        Metadata of the matrix such as class, cell type, etc., by default None
    divider : AxesLocator, optional
        Divider used to add new axes to the plot
    color : str, list of str, or array_like, optional
        Attribute in meta by which to draw colorbars, by default None
    palette : str or dict, optional
        Colormap of the colorbar, by default "tab10"

    Returns
    -------
    ax : matplotlib axes object
        Axes in which to draw the color map
    """
    classes = meta[color]
    uni_classes = np.unique(classes)
    # Create the color dictionary
    if isinstance(palette, dict):
        color_dict = palette
    elif isinstance(palette, str):
        color_dict = dict(
            zip(uni_classes, sns.color_palette(palette, len(uni_classes)))
        )

    # Make the colormap
    class_map = dict(zip(uni_classes, range(len(uni_classes))))
    color_sorted = np.vectorize(color_dict.get)(uni_classes)
    color_sorted = np.array(color_sorted)
    if len(color_sorted) != len(uni_classes):
        color_sorted = color_sorted.T
    lc = ListedColormap(color_sorted)
    class_indicator = np.vectorize(class_map.get)(classes)

    if ax_type == "x":
        class_indicator = class_indicator.reshape(1, len(classes))
    elif ax_type == "y":
        class_indicator = class_indicator.reshape(len(classes), 1)
    sns.heatmap(
        class_indicator,
        cmap=lc,
        cbar=False,
        yticklabels=False,
        xticklabels=False,
        ax=ax,
        square=False,
    )
    if ax_type == "x":
        ax.set_xlabel(color, fontsize=20)
        ax.xaxis.set_label_position("top")
    elif ax_type == "y":
        ax.set_ylabel(color, fontsize=20)
    return ax


def draw_separators(
    ax,
    ax_type="x",
    meta=None,
    group=None,
    plot_type="heatmap",
    gridline_kws=None,
):
    r"""
    Draw separators between groups on the plot

    Parameters
    ----------
    ax : matplotlib axes object
        Axes in which to draw the ticks
    ax_type : char, optional
        Setting either the x or y axis, by default "x"
    meta : pd.DataFrame, pd.Series, list of pd.Series or np.array, optional
        Metadata of the matrix such as class, cell type, etc., by default None
    group : str, list of str, or array_like, optional
        Attribute in meta to group the graph in the plot, by default None
    plot_type : str, optional
        One of "heatmap" or "scattermap", by default "heatmap"
    gridline_kws : dict, optional
        Plotting arguments for the separators, by default None

    Returns
    -------
    ax : matplotlib axes object
        Axes in which to draw the ticks
    """
    if len(group) > 0:
        if gridline_kws is None:
            gridline_kws = dict(color="grey", linestyle="--", alpha=0.7, linewidth=1)

        sep_inds = _get_separator_info(meta, group)
        if plot_type == "scattermap":
            sep_inds = sep_inds - 0.5

        if ax_type == "x":
            lims = ax.get_xlim()
            drawer = ax.axvline
        elif ax_type == "y":
            lims = ax.get_ylim()
            drawer = ax.axhline

        # Draw the separators
        for t in list(sep_inds):
            if t not in lims:
                drawer(t, **gridline_kws)

    return ax


def draw_ticks(
    ax,
    ax_type="x",
    meta=None,
    group=None,
    group_border=True,
    plot_type="heatmap",
):
    r"""
    Draw ticks onto the axis of the plot to separate the data

    Parameters
    ----------
    ax : matplotlib axes object
        Axes in which to draw the ticks
    ax_type : char, optional
        Setting either the x or y axis, by default "x"
    meta : pd.DataFrame, pd.Series, list of pd.Series or np.array, optional
        Metadata of the matrix such as class, cell type, etc., by default None
    group : str, list of str, or array_like, optional
        Attribute in meta to group the graph in the plot, by default None
    group_border : bool, optional
        Whether to draw separator on the tick axes, by default True
    plot_type : str, optional
        One of "heatmap" or "scattermap", by default "heatmap"

    Returns
    -------
    ax : matplotlib axes object
        Axes in which to draw the ticks
    """
    # Identify the locations of the ticks
    if meta is None or group is None:
        tick_inds = None
        tick_labels = None
    else:
        # Identify the center of each class
        center = meta.groupby(by=group, sort=False).mean()
        tick_inds = np.array(center["sort_idx"].values)
        if plot_type == "heatmap":
            tick_inds = tick_inds + 0.5
        tick_labels = list(center.index.get_level_values(group[0]))

    if ax_type == "x":
        ax.set_xticks(tick_inds)
        ax.set_xticklabels(tick_labels, ha="center", va="bottom", fontsize=20)
        ax.xaxis.tick_top()
        ax.set_xlabel(group[0], fontsize=20)
        ax.xaxis.set_label_position("top")
    elif ax_type == "y":
        ax.set_yticks(tick_inds)
        ax.set_yticklabels(tick_labels, ha="right", va="center", fontsize=20)
        ax.set_ylabel(group[0], fontsize=20)

    if group_border:
        sep_inds = _get_separator_info(meta, group)
        if plot_type == "scattermap":
            sep_inds = sep_inds - 0.5

        if ax_type == "x":
            drawer = ax.axvline
        elif ax_type == "y":
            drawer = ax.axhline

        for t in list(sep_inds):
            drawer(t, color="black", linestyle="--", alpha=1, linewidth=1)

    return ax


def scattermap(data, ax=None, legend=False, sizes=(5, 10), **kws):
    r"""
    Draw a scattermap of the data with extra grid features

    Parameters
    ----------
    data : np.narray, ndim=2
        Matrix to plot
    ax: matplotlib axes object, optional
        Axes in which to draw the plot, by default None
    legend : bool, optional
        [description], by default False
    sizes : tuple, optional
        min and max of dot sizes, by default (5, 10)
    spines : bool, optional
        whether to keep the spines of the plot, by default False
    border : bool, optional
        [description], by default True
    **kws : dict, optional
        Additional plotting arguments

    Returns
    -------
    ax: matplotlib axes object, optional
        Axes in which to draw the plot, by default None
    """

    if ax is None:
        _, ax = plt.subplots(1, 1, figsize=(20, 20))
    n_verts = data.shape[0]
    inds = np.nonzero(data)
    edges = data[inds]
    scatter_df = pd.DataFrame()
    scatter_df["weight"] = edges
    scatter_df["x"] = inds[1]
    scatter_df["y"] = inds[0]
    sns.scatterplot(
        data=scatter_df,
        x="x",
        y="y",
        size="weight",
        legend=legend,
        sizes=sizes,
        ax=ax,
        linewidth=0,
        **kws,
    )
    ax.set_xlim((-1, n_verts + 1))
    ax.set_ylim((n_verts + 1, -1))
    ax.set_xticks([])
    ax.set_yticks([])
    ax.set_ylabel("")
    ax.set_xlabel("")
    return ax


def sort_meta(length, meta, group, group_order=["size"], item_order=None):
    r"""
    Sort the data and metadata according to the sorting method

    Parameters
    ----------
    length : int
        Number of nodes
    meta : pd.DataFrame, pd.Series, list of pd.Series or np.array, optional
        Metadata of the matrix such as class, cell type, etc., by default None
    group : str, list of str, or array_like, optional
        Attribute in meta to group the graph in the plot, by default None
    group_order : str, list of str, or array_like, optional
        Attribute of the sorting class to sort classes within the graph,
        by default "size"
    item_order : str, list of str, or array_like, optional
        Attribute in meta by which to sort elements within a class, by default None

    Returns
    -------
    inds :
        The index of the data after sorting
    meta :
        The metadata after sorting
    """

    # if metadata does not exist, return the original data
    if meta is None or len(meta) == 0:
        return np.arange(length), meta

    meta = meta.copy()
    # total_sort_by keeps track of what attribute was used to sort
    total_sort_by = []
    # create new columns in the dataframe that correspond to the sorting order
    # one problem with this current sorting algorithm is that we cannot sort
    # classes by size and other class attributes at the same time.

    for gc in group:
        for co in group_order:
            if co == "size":
                class_size = meta.groupby(gc).size()
                # map each node from the sorting class
                # to their sorting class size
                meta[f"{gc}_size_order"] = meta[gc].map(class_size)
                total_sort_by.append(f"{gc}_size_order")
            else:
                class_value = meta.groupby(gc)[co].mean()
                # map each node from the sorting class
                # to certain sorting class attribute
                meta[f"{gc}_{co}_order"] = meta[gc].map(class_value)
                total_sort_by.append(f"{gc}_{co}_order")
        total_sort_by.append(gc)
    total_sort_by += item_order

    # arbitrarily sort the data from 1 to length
    meta["sort_idx"] = range(len(meta))
    # if we actually need to sort, sort by group_order, group, item_order
    if len(total_sort_by) > 0:
        meta.sort_values(total_sort_by, inplace=True, kind="mergesort")

    inds = np.copy(meta["sort_idx"].values)
    meta["sort_idx"] = range(len(meta))
    return inds, meta


def matrixplot(
    data,
    ax=None,
    col_meta=None,
    row_meta=None,
    plot_type="heatmap",
    col_group=None,
    row_group=None,
    col_group_order="size",
    row_group_order="size",
    col_item_order=None,
    row_item_order=None,
    col_color=None,
    row_color=None,
    col_highlight=None,
    row_highlight=None,
    col_palette="tab10",
    row_palette="tab10",
    col_ticks=True,
    row_ticks=True,
    col_tick_pad=None,
    row_tick_pad=None,
    col_color_pad=None,
    row_color_pad=None,
    border=True,
    center=0,
    cmap="RdBu_r",
    sizes=(5, 10),
    square=True,
    gridline_kws=None,
    spinestyle_kws=None,
    highlight_kws=None,
    **kws,
):
    r"""
    Sorts and plots a matrix in various ways, and with optional information added to the
    margin of the matrix plot.

    Read more in the :ref:`tutorials <plot_tutorials>`

    Parameters
    ----------
    data : np.ndarray with ndim=2
        Matrix to plot
<<<<<<< HEAD
    ax : matplotlib axes object (default=None)
        Axes in which to draw the plot. If no axis is passed, one will be created.
    plot_type : str in {"heatmap", "scattermap"} (default="heatmap")
        "heatmap" will draw the matrix using :func:`seaborn.heatmap`, "scattermap" will
        draw each nonzero element of the matrix using :func:`seaborn.scatterplot`.
        "scattermap" is recommended for larger sparse matrices.
    {row,col}_meta : pd.DataFrame or None, (default=None)
        Metadata of the matrix.

        - ``{row,col}_meta`` is pd.DataFrame
            All sorting keywords (``group``, ``group_order``, ``item_order``, ``color``,
             ``highlight``) should only be str or list of str.
            They should contain references to columns in ``meta``.
        - ``{row,col}_meta`` is None
            All sorting keywords (``group``, ``group_order``, ``item_order``, ``color``,
             ``highlight``) should only array-like with the same length as the
            corresponding axis of ``data``.
    {row,col}_group : str, list of str, or array-like, (default=None)
        Attribute(s) by which to group rows/columns of ``data``. If multiple groups are 
        specified, rows/columns will be sorted hierarchically (first by the first group),
        then within that group by a possible second group, etc.). Behaves similarly to 
        :func:`pandas.DataFrame.sort_values`.
    {row,col}_group_order : str, list of str, or array-like, (default="size")
        Attribute(s) by which to sort the groups if provided by ``{row,col}_group``.
        Groups are sorted by the mean of this attribute in ascending order. "size" is a
        special keyword which will sort groups by the number of elements per group.
    {row,col}_item_order : str, list of str, or array-like (default=None)
        Attribute(s) by which to sort the individual rows/columns within each group.
    {row,col}_color : str, list of str, or array-like (default=None)
        Attribute(s) to use for drawing colors on the borders of the matrix plot.
    {row,col}_highlight : str, list of str, or array-like (default=None)
        Attribute(s) in meta by which to draw highlighted separators between specific
        groups, can be useful for emphasizing a particular region of the plot. Styling
        of the highlighted separators can be specified via `spinestyle_kws`.
    {row,col}_palette : str, dict, list of str or dict (default="tab10")
        Colormap(s) of the color axes if specified by ``{row,col}_color``.
    {row,col}_ticks : bool, optional (default=True)
        Whether the plot has labels for the groups specified by ``{row,col}_group``.
    {row,col}_tick_pad : int or float (default=None)
        Custom padding to use for the distance between tick axes
    {row,col}_color_pad : int or float (default=None)
        Custom padding to use for the distance between color axes
    border : bool (default=True)
        Whether the plot should have a border.
    center : int (default=0)
        The value at which to center the colormap when plotting divergent data (only
        used when ``plot_type="heatmap"``).
    cmap : str (default="RdBu_r")
        Colormap of the heatmap (only used when ``plot_type="heatmap"``).
    sizes : tuple (default=(5, 10))
        Min and max sizes of dots (only used when ``plot_type="scattermap"``).
    square : bool (default=False)
        Whether the plot should be square.
    gridline_kws : dict (default=None)
        Plotting arguments for the separators.
    spinestyle_kws : dict (default=None)
        Plotting arguments for the spine border.
    highlight_kws : dict (default=None)
        Plotting arguments for the highlighted separators.
    **kwargs
        Additional plotting arguments passed down to the plotting function which will
        draw the matrix ``data``, see ``plot_type`` for more information.
=======
    ax : matplotlib axes object, optional
        Axes in which to draw the plot, by default None
    plot_type : str, optional
        One of "heatmap" or "scattermap", by default "heatmap"
    {col, row}_meta : pd.DataFrame, pd.Series, list of pd.Series or np.array, optional
        Metadata of the matrix such as class, cell type, etc., by default None

        - ``{col, row}_meta`` is pd.DataFrame
            All sorting_kws (``group``, ``group_order``, ``item_order``,
            ``color``, ``highlights``)
            should only be str or list of str
            They should contain references to columns in the metadata
        - ``{col, row}_meta`` is None
            All sorting_kws (``group``, ``group_order``, ``item_order``,
            ``color``, ``highlights``)
            should only be any array_like data structure
            The array_like data structures will be assembled into one medadata pd.Dataframe
    {col, row}_group : str, list of str, or array_like, optional
        Attribute in meta to group the graph in the plot, by default None
    {col, row}_group_order : str, list of str, or array_like, optional
        Attribute of the sorting class to sort classes within the graph,
        by default "size"
    {col, row}_item_order : str, list of str, or array_like, optional
        Attribute in meta by which to sort elements within a class, by default None
    {col, row}_color : str, list of str, or array_like, optional
        Attribute in meta by which to draw colorbars, by default None
    {col, row}_highlights : str, list of str, or array_like, optional
        Attribute in meta by which to draw highlighted separateors, by default None
    {col, row}_palette : str, dict, list of str or dict, optional
        Colormap of the colorbar, by default "tab10"
    {col, row}_ticks : bool, optional
        Whether the plot has ticks, by default True
    {col, row}_tick_pad : int, float, optional
        Custom padding to use for the distance between tick axes, by default None
    {col, row}_color_pad : int, float, optional
        Custom padding to use for the distance between color axes, by default None
    border : bool, optional
        Whether the plot should have border, by default True
    center : int, optional
        The value at which to center the colormap when plotting divergant data., by default 0
    cmap : str, optional
        Colormap of the heatmap, by default "RdBu_r"
    sizes : tuple, optional
        Min and max sizes of dots, by default (5, 10)
    square : bool, optional
        Whether the plot should be square, by default False
    gridline_kws : dict, optional
        Plotting arguments for the separators, by default None
    spinestyle_kws : dict, optional
        Plotting arguments for the spine border, by default None
    highlight_kws : dict, optional
        Plotting arguments for the highlighted separators, by default None
    **kwargs : dict, optional
        Additional plotting arguments
>>>>>>> eaa0097b

    Returns
    -------
    ax : matplotlib axes object
        Axes in which to draw the plot, by default None
    divider : AxesLocator
        Divider used to add new axes to the plot
    """
    # check for the type and dimension of the data
    _check_data(data)

    # check for the plot type
    plot_type_opts = ["scattermap", "heatmap"]
    if plot_type not in plot_type_opts:
        raise ValueError(f"`plot_type` must be one of {plot_type_opts}")

    # check for the types of the sorting arguments
    (
        col_meta,
        col_group,
        col_group_order,
        col_item_order,
        col_color,
        col_highlight,
    ) = _check_sorting_kws(
        data.shape[0],
        col_meta,
        col_group,
        col_group_order,
        col_item_order,
        col_color,
        col_highlight,
    )

    (
        row_meta,
        row_group,
        row_group_order,
        row_item_order,
        row_color,
        row_highlight,
    ) = _check_sorting_kws(
        data.shape[0],
        row_meta,
        row_group,
        row_group_order,
        row_item_order,
        row_color,
        row_highlight,
    )

    # check for the types of the plotting arguments
    col_palette = _check_plotting_kws(col_palette, col_color)
    row_palette = _check_plotting_kws(row_palette, row_color)

    # sort the data and the metadata according to the sorting method
    col_inds, col_meta = sort_meta(
        data.shape[0],
        col_meta,
        col_group,
        group_order=col_group_order,
        item_order=col_item_order,
    )
    row_inds, row_meta = sort_meta(
        data.shape[0],
        row_meta,
        row_group,
        group_order=row_group_order,
        item_order=row_item_order,
    )
    data = data[np.ix_(row_inds, col_inds)]

    # draw the main heatmap/scattermap
    if ax is None:
        _, ax = plt.subplots(1, 1, figsize=(10, 10))

    if plot_type == "heatmap":
        sns.heatmap(
            data,
            cmap=cmap,
            ax=ax,
            center=center,
            cbar=False,
            xticklabels=False,
            yticklabels=False,
            **kws,
        )
    elif plot_type == "scattermap":
        scattermap(data, ax=ax, sizes=sizes, **kws)

    # extra features of the graph
    if square:
        ax.axis("square")
    if plot_type == "scattermap":
        ax_pad = 0.5
    else:
        ax_pad = 0
    ax.set_ylim(data.shape[0] - ax_pad, 0 - ax_pad)
    ax.set_xlim(0 - ax_pad, data.shape[1] - ax_pad)

    # make_axes_locatable allows us to create new axes like colormap
    divider = make_axes_locatable(ax)

    # draw separators
    # draw top separators
    draw_separators(
        ax,
        ax_type="x",
        meta=col_meta,
        group=col_group,
        plot_type=plot_type,
        gridline_kws=gridline_kws,
    )
    # draw left separators
    draw_separators(
        ax,
        ax_type="y",
        meta=row_meta,
        group=row_group,
        plot_type=plot_type,
        gridline_kws=gridline_kws,
    )

    # draw highlighted separators
    if highlight_kws is None:
        highlight_kws = dict(color="black", linestyle="-", linewidth=1)
    # draw top highlights
    if col_highlight is not None:
        draw_separators(
            ax,
            ax_type="x",
            meta=col_meta,
            group=col_highlight,
            plot_type=plot_type,
            gridline_kws=highlight_kws,
        )
    # draw left highlights
    if row_highlight is not None:
        draw_separators(
            ax,
            ax_type="y",
            meta=row_meta,
            group=row_highlight,
            plot_type=plot_type,
            gridline_kws=highlight_kws,
        )

    # these two variables are used to identify the first axes
    col_first_ax = True
    row_first_ax = True
    # draw colors
    # draw top colors
    if len(col_color) > 0:
        if col_color_pad is None:
            col_color_pad = len(col_color) * [0.5]
        if col_first_ax:
            col_color_pad[0] = 0
            col_first_ax = False

        rev_color = list(col_color[::-1])
        if len(col_palette) > 1:
            rev_color_palette = list(col_palette[::-1])
        else:
            rev_color_palette = list(col_palette * len(col_color))

        for i, sc in enumerate(rev_color):
            color_ax = divider.append_axes(
                "top", size="3%", pad=col_color_pad[i], sharex=ax
            )
            _remove_shared_ax(color_ax)
            draw_colors(
                color_ax,
                meta=col_meta,
                divider=divider,
                ax_type="x",
                color=rev_color[i],
                palette=rev_color_palette[i],
            )
    # draw left colors
    if len(row_color) > 0:
        if row_color_pad is None:
            row_color_pad = len(row_color) * [0.5]
        if row_first_ax:
            row_color_pad[0] = 0
            row_first_ax = False

        rev_color = list(row_color[::-1])
        if len(row_palette) > 1:
            rev_color_palette = list(row_palette[::-1])
        else:
            rev_color_palette = list(row_palette * len(row_color))

        for i, sc in enumerate(rev_color):
            color_ax = divider.append_axes(
                "left", size="3%", pad=row_color_pad[i], sharey=ax
            )
            _remove_shared_ax(color_ax)
            draw_colors(
                color_ax,
                meta=row_meta,
                divider=divider,
                ax_type="y",
                color=rev_color[i],
                palette=rev_color_palette[i],
            )

    # draw ticks
    # draw top ticks
    if len(col_group) > 0 and col_ticks:
        if col_tick_pad is None:
            col_tick_pad = len(col_group) * [0.8]
        if col_first_ax:
            col_tick_pad[0] = 0
            col_first_ax = False
        else:
            col_tick_pad[0] = 0.5

        # Reverse the order of the group class, so the ticks are drawn
        # in the opposite order
        rev_group = list(col_group[::-1])
        for i, sc in enumerate(rev_group):

            # Add a new axis when needed
            tick_ax = divider.append_axes(
                "top", size="1%", pad=col_tick_pad[i], sharex=ax
            )
            _remove_shared_ax(tick_ax)
            tick_ax = _set_spines(
                tick_ax, left=False, right=False, top=True, bottom=False
            )

            # Draw the ticks for the x axis
            draw_ticks(
                tick_ax,
                ax_type="x",
                meta=col_meta,
                group=rev_group[i:],
                plot_type=plot_type,
            )
            ax.xaxis.set_label_position("top")
    # draw left ticks
    if len(row_group) > 0 and row_ticks:
        if row_tick_pad is None:
            row_tick_pad = len(row_group) * [0.8]
        if row_first_ax:
            row_tick_pad[0] = 0
            row_first_ax = False
        else:
            row_tick_pad[0] = 0.5

        # Reverse the order of the group class, so the ticks are drawn
        # in the opposite order
        rev_group = list(row_group[::-1])
        for i, sc in enumerate(rev_group):
            # Add a new axis when needed
            tick_ax = divider.append_axes(
                "left", size="1%", pad=row_tick_pad[i], sharey=ax
            )
            _remove_shared_ax(tick_ax)
            tick_ax = _set_spines(
                tick_ax, left=True, right=False, top=False, bottom=False
            )

            # Draw the ticks for the y axis
            draw_ticks(
                tick_ax,
                ax_type="y",
                meta=row_meta,
                group=rev_group[i:],
                plot_type=plot_type,
            )

    # spines
    if spinestyle_kws is None:
        spinestyle_kws = dict(linestyle="-", linewidth=1, alpha=0.7)
    if border:
        for spine in ax.spines.values():
            spine.set_visible(True)
            spine.set_linewidth(spinestyle_kws["linewidth"])
            spine.set_linestyle(spinestyle_kws["linestyle"])
            spine.set_alpha(spinestyle_kws["alpha"])

    return ax, divider


def adjplot(
    data,
    ax=None,
    meta=None,
    plot_type="heatmap",
    group=None,
    group_order="size",
    item_order=None,
    color=None,
    highlight=None,
    palette="tab10",
    ticks=True,
    tick_pad=None,
    color_pad=None,
    border=True,
    center=0,
    cmap="RdBu_r",
    sizes=(5, 10),
    square=True,
    gridline_kws=None,
    spinestyle_kws=None,
    highlight_kws=None,
    **kws,
):
    r"""
    Sorts a matrix and plots it with ticks and colors on the borders

    Parameters
    ----------
    data : np.ndarray, ndim=2
        Matrix to plot
    ax : matplotlib axes object, optional
        Axes in which to draw the plot, by default None
    plot_type : str, optional
        One of "heatmap" or "scattermap", by default "heatmap"
    meta : pd.DataFrame, pd.Series, list of pd.Series or np.array, optional
        Metadata of the matrix such as class, cell type, etc., by default None

        - ``meta`` is pd.DataFrame
            All sorting_kws (``group``, ``group_order``, ``item_order``,
            ``color``, ``highlights``)
            should only be str or list of str
            They should contain references to columns in the metadata
        - ``meta`` is None
            All sorting_kws (``group``, ``group_order``, ``item_order``,
            ``color``, ``highlights``)
            should only any array_like data structure
            The array_like data structures will be assembled into one medadata pd.Dataframe
    group : str, list of str, or array_like, optional
        Attribute in meta to group the graph in the plot, by default None
    group_order : str, list of str, or array_like, optional
        Attribute of the sorting class to sort classes within the graph,
        by default "size"
    item_order : str, list of str, or array_like, optional
        Attribute in meta by which to sort elements within a class, by default None
    color : sstr, list of str, or array_like, optional
        Attribute in meta by which to draw colorbars, by default None
    highlights : str, list of str, or array_like, optional
        Attribute in meta by which to draw highlighted separateors, by default None
    border : bool, optional
        Whether the plot should have border, by default True
    cmap : str, optional
        Colormap of the heatmap, by default "RdBu_r"
    palette : str, dict, list of str or dict, optional
        Colormap of the colorbar, by default "tab10"
    ticks : bool, optional
        Whether the plot has ticks, by default True
    tick_pad : int, float, optional
        Custom padding to use for the distance between tick axes, by default None
    color_pad : int, float, optional
        Custom padding to use for the distance between color axes, by default None
    center : int, optional
        The value at which to center the colormap when plotting divergant data,
        by default 0
    sizes : tuple, optional
        Min and max sizes of dots, by default (5, 10)
    square : bool, optional
        Whether the plot should be square, by default False
    gridline_kws : dict, optional
        Plotting arguments for the separators, by default None
    spinestyle_kws : dict, optional
        Plotting arguments for the spine border, by default None
    highlight_kws : dict, optional
        Plotting arguments for the highlighted separators, by default None
    **kwargs : dict, optional
        Additional plotting arguments

    Returns
    -------
    ax : matplotlib axes object
        Axes in which to draw the plot, by default None
    divider : AxesLocator
        Divider used to add new axes to the plot
    """
    outs = matrixplot(
        data,
        ax=ax,
        col_meta=meta,
        row_meta=meta,
        plot_type=plot_type,
        col_group=group,
        row_group=group,
        col_group_order=group_order,
        row_group_order=group_order,
        col_item_order=item_order,
        row_item_order=item_order,
        col_color=color,
        row_color=color,
        col_highlight=highlight,
        row_highlight=highlight,
        col_palette=palette,
        row_palette=palette,
        col_ticks=ticks,
        row_ticks=ticks,
        col_tick_pad=tick_pad,
        row_tick_pad=tick_pad,
        col_color_pad=color_pad,
        row_color_pad=color_pad,
        border=border,
        center=center,
        cmap=cmap,
        sizes=sizes,
        square=square,
        gridline_kws=gridline_kws,
        spinestyle_kws=spinestyle_kws,
        highlight_kws=highlight_kws,
        **kws,
    )

    return outs<|MERGE_RESOLUTION|>--- conflicted
+++ resolved
@@ -518,7 +518,6 @@
     ----------
     data : np.ndarray with ndim=2
         Matrix to plot
-<<<<<<< HEAD
     ax : matplotlib axes object (default=None)
         Axes in which to draw the plot. If no axis is passed, one will be created.
     plot_type : str in {"heatmap", "scattermap"} (default="heatmap")
@@ -581,62 +580,6 @@
     **kwargs
         Additional plotting arguments passed down to the plotting function which will
         draw the matrix ``data``, see ``plot_type`` for more information.
-=======
-    ax : matplotlib axes object, optional
-        Axes in which to draw the plot, by default None
-    plot_type : str, optional
-        One of "heatmap" or "scattermap", by default "heatmap"
-    {col, row}_meta : pd.DataFrame, pd.Series, list of pd.Series or np.array, optional
-        Metadata of the matrix such as class, cell type, etc., by default None
-
-        - ``{col, row}_meta`` is pd.DataFrame
-            All sorting_kws (``group``, ``group_order``, ``item_order``,
-            ``color``, ``highlights``)
-            should only be str or list of str
-            They should contain references to columns in the metadata
-        - ``{col, row}_meta`` is None
-            All sorting_kws (``group``, ``group_order``, ``item_order``,
-            ``color``, ``highlights``)
-            should only be any array_like data structure
-            The array_like data structures will be assembled into one medadata pd.Dataframe
-    {col, row}_group : str, list of str, or array_like, optional
-        Attribute in meta to group the graph in the plot, by default None
-    {col, row}_group_order : str, list of str, or array_like, optional
-        Attribute of the sorting class to sort classes within the graph,
-        by default "size"
-    {col, row}_item_order : str, list of str, or array_like, optional
-        Attribute in meta by which to sort elements within a class, by default None
-    {col, row}_color : str, list of str, or array_like, optional
-        Attribute in meta by which to draw colorbars, by default None
-    {col, row}_highlights : str, list of str, or array_like, optional
-        Attribute in meta by which to draw highlighted separateors, by default None
-    {col, row}_palette : str, dict, list of str or dict, optional
-        Colormap of the colorbar, by default "tab10"
-    {col, row}_ticks : bool, optional
-        Whether the plot has ticks, by default True
-    {col, row}_tick_pad : int, float, optional
-        Custom padding to use for the distance between tick axes, by default None
-    {col, row}_color_pad : int, float, optional
-        Custom padding to use for the distance between color axes, by default None
-    border : bool, optional
-        Whether the plot should have border, by default True
-    center : int, optional
-        The value at which to center the colormap when plotting divergant data., by default 0
-    cmap : str, optional
-        Colormap of the heatmap, by default "RdBu_r"
-    sizes : tuple, optional
-        Min and max sizes of dots, by default (5, 10)
-    square : bool, optional
-        Whether the plot should be square, by default False
-    gridline_kws : dict, optional
-        Plotting arguments for the separators, by default None
-    spinestyle_kws : dict, optional
-        Plotting arguments for the spine border, by default None
-    highlight_kws : dict, optional
-        Plotting arguments for the highlighted separators, by default None
-    **kwargs : dict, optional
-        Additional plotting arguments
->>>>>>> eaa0097b
 
     Returns
     -------
