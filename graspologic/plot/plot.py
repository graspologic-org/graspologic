﻿# Copyright (c) Microsoft Corporation and contributors.
# Licensed under the MIT License.

<<<<<<< HEAD
import warnings
=======
from typing import Any, Collection, Optional, Union

>>>>>>> 690de9b6
import matplotlib as mpl
import matplotlib.axes
import matplotlib.pyplot as plt
import numpy as np
import pandas as pd
import seaborn as sns
import sklearn.mixture
from beartype import beartype
from matplotlib.axes import Axes
from matplotlib.collections import LineCollection
from matplotlib.colors import Colormap
from mpl_toolkits.axes_grid1 import make_axes_locatable
from scipy import linalg
from scipy.sparse import csr_matrix
from sklearn.preprocessing import Binarizer
from sklearn.utils import check_array, check_consistent_length, check_X_y

from graspologic.types import Dict, List, Tuple

from ..embed import select_svd
from ..preconditions import (
    check_argument,
    check_argument_types,
    check_optional_argument_types,
)
from ..types import GraphRepresentation
from ..utils import import_graph, pass_to_ranks

# Type aliases
FigSizeType = Tuple[int, int]


def _check_common_inputs(
    figsize: Optional[FigSizeType] = None,
    height: Optional[float] = None,
    title: Optional[str] = None,
    context: Optional[str] = None,
    font_scale: Optional[float] = None,
    legend_name: Optional[str] = None,
    title_pad: Optional[float] = None,
    hier_label_fontsize: Optional[float] = None,
) -> None:
    # Handle figsize
    if figsize is not None:
        if not isinstance(figsize, tuple):
            msg = "figsize must be a tuple, not {}.".format(type(figsize))
            raise TypeError(msg)

    # Handle heights
    if height is not None:
        if not isinstance(height, (int, float)):
            msg = "height must be an integer or float, not {}.".format(type(height))
            raise TypeError(msg)

    # Handle title
    if title is not None:
        if not isinstance(title, str):
            msg = "title must be a string, not {}.".format(type(title))
            raise TypeError(msg)

    # Handle context
    if context is not None:
        if not isinstance(context, str):
            msg = "context must be a string, not {}.".format(type(context))
            raise TypeError(msg)
        elif context not in ["paper", "notebook", "talk", "poster"]:
            msg = "context must be one of (paper, notebook, talk, poster), \
                not {}.".format(
                context
            )
            raise ValueError(msg)

    # Handle font_scale
    if font_scale is not None:
        if not isinstance(font_scale, (int, float)):
            msg = "font_scale must be an integer or float, not {}.".format(
                type(font_scale)
            )
            raise TypeError(msg)

    # Handle legend name
    if legend_name is not None:
        if not isinstance(legend_name, str):
            msg = "legend_name must be a string, not {}.".format(type(legend_name))
            raise TypeError(msg)

    if hier_label_fontsize is not None:
        if not isinstance(hier_label_fontsize, (int, float)):
            msg = "hier_label_fontsize must be a scalar, not {}.".format(
                type(legend_name)
            )
            raise TypeError(msg)

    if title_pad is not None:
        if not isinstance(title_pad, (int, float)):
            msg = "title_pad must be a scalar, not {}.".format(type(legend_name))
            raise TypeError(msg)


def _transform(arr: np.ndarray, method: Optional[str]) -> np.ndarray:
    if method is not None:
        if method in ["log", "log10"]:
            # arr = np.log(arr, where=(arr > 0))
            # hacky, but np.log(arr, where=arr>0) is really buggy
            arr = arr.copy()
            if method == "log":
                arr[arr > 0] = np.log(arr[arr > 0])
            else:
                arr[arr > 0] = np.log10(arr[arr > 0])
        elif method in ["zero-boost", "simple-all", "simple-nonzero"]:
            arr = pass_to_ranks(arr, method=method)
        elif method == "binarize":
            transformer = Binarizer().fit(arr)
            arr = transformer.transform(arr)
        else:
            msg = f"Transform must be one of {{log, log10, binarize, zero-boost, \
            simple-all, simple-nonzero}}, not {method}."
            raise ValueError(msg)

    return arr


def _process_graphs(
    graphs: Collection[np.ndarray],
    inner_hier_labels: Optional[Union[np.ndarray, List[Any]]],
    outer_hier_labels: Optional[Union[np.ndarray, List[Any]]],
    transform: Optional[str],
    sort_nodes: bool,
) -> List[np.ndarray]:
    """Handles transformation and sorting of graphs for plotting"""
    for g in graphs:
        check_consistent_length(g, inner_hier_labels, outer_hier_labels)

    graphs = [_transform(arr, transform) for arr in graphs]

    if inner_hier_labels is not None:
        inner_hier_labels = np.array(inner_hier_labels)
        if outer_hier_labels is None:
            outer_hier_labels = np.ones_like(inner_hier_labels)
        else:
            outer_hier_labels = np.array(outer_hier_labels)
    else:
        inner_hier_labels = np.ones(graphs[0].shape[0], dtype=int)
        outer_hier_labels = np.ones_like(inner_hier_labels)

    graphs = [
        _sort_graph(arr, inner_hier_labels, outer_hier_labels, sort_nodes)
        for arr in graphs
    ]
    return graphs


def heatmap(
    X: GraphRepresentation,
    transform: Optional[str] = None,
    figsize: Tuple[int, int] = (10, 10),
    title: Optional[str] = None,
    context: str = "talk",
    font_scale: int = 1,
    xticklabels: bool = False,
    yticklabels: bool = False,
    cmap: str = "RdBu_r",
    vmin: Optional[float] = None,
    vmax: Optional[float] = None,
    center: int = 0,
    cbar: bool = True,
    inner_hier_labels: Optional[Union[np.ndarray, List[Any]]] = None,
    outer_hier_labels: Optional[Union[np.ndarray, List[Any]]] = None,
    hier_label_fontsize: int = 30,
    ax: Optional[matplotlib.axes.Axes] = None,
    title_pad: Optional[float] = None,
    sort_nodes: bool = False,
    **kwargs: Any,
) -> matplotlib.axes.Axes:
    r"""
    Plots a graph as a color-encoded matrix.

    Nodes can be grouped by providing ``inner_hier_labels`` or both
    ``inner_hier_labels`` and ``outer_hier_labels``. Nodes can also
    be sorted by the degree from largest to smallest degree nodes.
    The nodes will be sorted within each group if labels are also
    provided.

    Read more in the `Heatmap: Visualizing a Graph Tutorial
    <https://microsoft.github.io/graspologic/tutorials/plotting/heatmaps.html>`_

    Parameters
    ----------
    X : nx.Graph or np.ndarray object
        Graph or numpy matrix to plot

    transform : None, or string {'log', 'log10', 'zero-boost', 'simple-all', 'simple-nonzero'}

        - 'log'
            Plots the natural log of all nonzero numbers
        - 'log10'
            Plots the base 10 log of all nonzero numbers
        - 'zero-boost'
            Pass to ranks method. preserves the edge weight for all 0s, but ranks
            the other edges as if the ranks of all 0 edges has been assigned.
        - 'simple-all'
            Pass to ranks method. Assigns ranks to all non-zero edges, settling
            ties using the average. Ranks are then scaled by
            :math:`\frac{rank(\text{non-zero edges})}{n^2 + 1}`
            where n is the number of nodes
        - 'simple-nonzero'
            Pass to ranks method. Same as simple-all, but ranks are scaled by
            :math:`\frac{rank(\text{non-zero edges})}{\text{# non-zero edges} + 1}`
        - 'binarize'
            Binarize input graph such that any edge weight greater than 0 becomes 1.

    figsize : tuple of integers, optional, default: (10, 10)
        Width, height in inches.

    title : str, optional, default: None
        Title of plot.

    context :  None, or one of {paper, notebook, talk (default), poster}
        The name of a preconfigured set.

    font_scale : float, optional, default: 1
        Separate scaling factor to independently scale the size of the font
        elements.

    xticklabels, yticklabels : bool or list, optional
        If list-like, plot these alternate labels as the ticklabels.

    cmap : str, list of colors, or matplotlib.colors.Colormap, default: 'RdBu_r'
        Valid matplotlib color map.

    vmin, vmax : floats, optional (default=None)
        Values to anchor the colormap, otherwise they are inferred from the data and
        other keyword arguments.

    center : float, default: 0
        The value at which to center the colormap

    cbar : bool, default: True
        Whether to draw a colorbar.

    inner_hier_labels : array-like, length of X's first dimension, default: None
        Categorical labeling of the nodes. If not None, will group the nodes
        according to these labels and plot the labels on the marginal

    outer_hier_labels : array-like, length of X's first dimension, default: None
        Categorical labeling of the nodes, ignored without ``inner_hier_labels``
        If not None, will plot these labels as the second level of a hierarchy on the
        marginals

    hier_label_fontsize : int
        Size (in points) of the text labels for the ``inner_hier_labels`` and
        ``outer_hier_labels``.

    ax : matplotlib Axes, optional
        Axes in which to draw the plot, otherwise will generate its own axes

    title_pad : int, float or None, optional (default=None)
        Custom padding to use for the distance of the title from the heatmap. Autoscales
        if ``None``

    sort_nodes : boolean, optional (default=False)
        Whether or not to sort the nodes of the graph by the sum of edge weights
        (degree for an unweighted graph). If ``inner_hier_labels`` is passed and
        ``sort_nodes`` is ``True``, will sort nodes this way within block.

    **kwargs : dict, optional
        additional plotting arguments passed to Seaborn's ``heatmap``
    """
    _check_common_inputs(
        figsize=figsize,
        title=title,
        context=context,
        font_scale=font_scale,
        hier_label_fontsize=hier_label_fontsize,
        title_pad=title_pad,
    )

    # Handle ticklabels
    if isinstance(xticklabels, list):
        if len(xticklabels) != X.shape[1]:
            msg = "xticklabels must have same length {}.".format(X.shape[1])
            raise ValueError(msg)

    elif not isinstance(xticklabels, (bool, int)):
        msg = "xticklabels must be a bool, int, or a list, not {}".format(
            type(xticklabels)
        )
        raise TypeError(msg)

    if isinstance(yticklabels, list):
        if len(yticklabels) != X.shape[0]:
            msg = "yticklabels must have same length {}.".format(X.shape[0])
            raise ValueError(msg)
    elif not isinstance(yticklabels, (bool, int)):
        msg = "yticklabels must be a bool, int, or a list, not {}".format(
            type(yticklabels)
        )
        raise TypeError(msg)
    # Handle cmap
    if not isinstance(cmap, (str, list, Colormap)):
        msg = "cmap must be a string, list of colors, or matplotlib.colors.Colormap,"
        msg += " not {}.".format(type(cmap))
        raise TypeError(msg)

    # Handle center
    if center is not None:
        if not isinstance(center, (int, float)):
            msg = "center must be a integer or float, not {}.".format(type(center))
            raise TypeError(msg)

    # Handle cbar
    if not isinstance(cbar, bool):
        msg = "cbar must be a bool, not {}.".format(type(center))
        raise TypeError(msg)

    # Warning on labels
    if (inner_hier_labels is None) and (outer_hier_labels is not None):
        msg = "outer_hier_labels requires inner_hier_labels to be used."
        warnings.warn(msg)

    arr = import_graph(X)

    arr = _process_graphs(
        [arr], inner_hier_labels, outer_hier_labels, transform, sort_nodes
    )[0]

    # Global plotting settings
    CBAR_KWS = dict(shrink=0.7)  # norm=colors.Normalize(vmin=0, vmax=1))

    with sns.plotting_context(context, font_scale=font_scale):
        if ax is None:
            fig, ax = plt.subplots(figsize=figsize)
        plot = sns.heatmap(
            arr,
            cmap=cmap,
            square=True,
            xticklabels=xticklabels,
            yticklabels=yticklabels,
            cbar_kws=CBAR_KWS,
            center=center,
            cbar=cbar,
            ax=ax,
            vmin=vmin,
            vmax=vmax,
            **kwargs,
        )

        if title is not None:
            if title_pad is None:
                if inner_hier_labels is not None:
                    title_pad = 1.5 * font_scale + 1 * hier_label_fontsize + 30
                else:
                    title_pad = 1.5 * font_scale + 15
            plot.set_title(title, pad=title_pad)
        if inner_hier_labels is not None:
            if outer_hier_labels is not None:
                plot.set_yticklabels([])
                plot.set_xticklabels([])
                _plot_groups(
                    plot,
                    arr,
                    inner_hier_labels,
                    outer_hier_labels,
                    fontsize=hier_label_fontsize,
                )
            else:
                _plot_groups(plot, arr, inner_hier_labels, fontsize=hier_label_fontsize)
    return plot


def gridplot(
    X: GraphRepresentation,
    labels: Optional[List[str]] = None,
    transform: Optional[str] = None,
    height: int = 10,
    title: Optional[str] = None,
    context: str = "talk",
    font_scale: float = 1,
    alpha: float = 0.7,
    sizes: Tuple[int, int] = (10, 200),
    palette: str = "Set1",
    legend_name: str = "Type",
    inner_hier_labels: Optional[Union[np.ndarray, List[Any]]] = None,
    outer_hier_labels: Optional[Union[np.ndarray, List[Any]]] = None,
    hier_label_fontsize: int = 30,
    title_pad: Optional[float] = None,
    sort_nodes: bool = False,
) -> matplotlib.axes.Axes:
    r"""
    Plots multiple graphs on top of each other with dots as edges.

    This function is useful for visualizing multiple graphs simultaneously.
    The size of the dots correspond to the edge weights of the graphs, and
    colors represent input graphs.

    Read more in the `Gridplot: Visualize Multiple Graphs Tutorial
    <https://microsoft.github.io/graspologic/tutorials/plotting/gridplot.html>`_

    Parameters
    ----------
    X : list of nx.Graph or np.ndarray object
        List of nx.Graph or numpy arrays to plot
    labels : list of str
        List of strings, which are labels for each element in X.
        ``len(X) == len(labels)``.
    transform : None, or string {'log', 'log10', 'zero-boost', 'simple-all', 'simple-nonzero'}

        - 'log'
            Plots the natural log of all nonzero numbers
        - 'log10'
            Plots the base 10 log of all nonzero numbers
        - 'zero-boost'
            Pass to ranks method. preserves the edge weight for all 0s, but ranks
            the other edges as if the ranks of all 0 edges has been assigned.
        - 'simple-all'
            Pass to ranks method. Assigns ranks to all non-zero edges, settling
            ties using the average. Ranks are then scaled by
            :math:`\frac{rank(\text{non-zero edges})}{n^2 + 1}`
            where n is the number of nodes
        - 'simple-nonzero'
            Pass to ranks method. Same as simple-all, but ranks are scaled by
            :math:`\frac{rank(\text{non-zero edges})}{\text{# non-zero edges} + 1}`
        - 'binarize'
            Binarize input graph such that any edge weight greater than 0 becomes 1.
    height : int, optional, default: 10
        Height of figure in inches.
    title : str, optional, default: None
        Title of plot.
    context :  None, or one of {paper, notebook, talk (default), poster}
        The name of a preconfigured set.
    font_scale : float, optional, default: 1
        Separate scaling factor to independently scale the size of the font
        elements.
    palette : str, dict, optional, default: 'Set1'
        Set of colors for mapping the ``hue`` variable. If a dict, keys should
        be values in the ``hue`` variable.
        For acceptable string arguments, see the palette options at
        :doc:`Choosing Colormaps in Matplotlib <tutorials/colors/colormaps>`.
    alpha : float [0, 1], default : 0.7
        Alpha value of plotted gridplot points
    sizes : length 2 tuple, default: (10, 200)
        Min and max size to plot edge weights
    legend_name : string, default: 'Type'
        Name to plot above the legend
    inner_hier_labels : array-like, length of X's first dimension, default: None
        Categorical labeling of the nodes. If not None, will group the nodes
        according to these labels and plot the labels on the marginal
    outer_hier_labels : array-like, length of X's first dimension, default: None
        Categorical labeling of the nodes, ignored without ``inner_hier_labels``
        If not None, will plot these labels as the second level of a hierarchy on the
        marginals
    hier_label_fontsize : int
        Size (in points) of the text labels for the ``inner_hier_labels`` and
        ``outer_hier_labels``.
    title_pad : int, float or None, optional (default=None)
        Custom padding to use for the distance of the title from the heatmap. Autoscales
        if ``None``
    sort_nodes : boolean, optional (default=False)
        Whether or not to sort the nodes of the graph by the sum of edge weights
        (degree for an unweighted graph). If ``inner_hier_labels`` is passed and
        ``sort_nodes`` is ``True``, will sort nodes this way within block.
    """
    _check_common_inputs(
        height=height,
        title=title,
        context=context,
        font_scale=font_scale,
        hier_label_fontsize=hier_label_fontsize,
        title_pad=title_pad,
    )

    if isinstance(X, list):
        graphs = [import_graph(x) for x in X]
    else:
        msg = "X must be a list, not {}.".format(type(X))
        raise TypeError(msg)

    if labels is None:
        labels = np.arange(len(X))

    check_consistent_length(X, labels)

    graphs = _process_graphs(
        X, inner_hier_labels, outer_hier_labels, transform, sort_nodes
    )

    if isinstance(palette, str):
        palette = sns.color_palette(palette, desat=0.75, n_colors=len(labels))

    dfs = []
    for idx, graph in enumerate(graphs):
        rdx, cdx = np.where(graph > 0)
        weights = graph[(rdx, cdx)]
        df = pd.DataFrame(
            np.vstack([rdx + 0.5, cdx + 0.5, weights]).T,
            columns=["rdx", "cdx", "Weights"],
        )
        df[legend_name] = [labels[idx]] * len(cdx)
        dfs.append(df)

    df = pd.concat(dfs, axis=0)

    with sns.plotting_context(context, font_scale=font_scale):
        sns.set_style("white")
        plot = sns.relplot(
            data=df,
            x="cdx",
            y="rdx",
            hue=legend_name,
            size="Weights",
            sizes=sizes,
            alpha=alpha,
            palette=palette,
            height=height,
            facet_kws={
                "sharex": True,
                "sharey": True,
                "xlim": (0, graph.shape[0] + 1),
                "ylim": (0, graph.shape[0] + 1),
            },
        )
        plot.ax.axis("off")
        plot.ax.invert_yaxis()
        if title is not None:
            if title_pad is None:
                if inner_hier_labels is not None:
                    title_pad = 1.5 * font_scale + 1 * hier_label_fontsize + 30
                else:
                    title_pad = 1.5 * font_scale + 15
            plt.title(title, pad=title_pad)
    if inner_hier_labels is not None:
        if outer_hier_labels is not None:
            _plot_groups(
                plot.ax,
                graphs[0],
                inner_hier_labels,
                outer_hier_labels,
                fontsize=hier_label_fontsize,
            )
        else:
            _plot_groups(
                plot.ax, graphs[0], inner_hier_labels, fontsize=hier_label_fontsize
            )
    return plot


def pairplot(
    X: np.ndarray,
    labels: Optional[Union[np.ndarray, List[Any]]] = None,
    col_names: Optional[Union[np.ndarray, List[Any]]] = None,
    title: Optional[str] = None,
    legend_name: Optional[str] = None,
    variables: Optional[List[str]] = None,
    height: float = 2.5,
    context: str = "talk",
    font_scale: float = 1,
    palette: str = "Set1",
    alpha: float = 0.7,
    size: float = 50,
    marker: str = ".",
    diag_kind: str = "auto",
) -> sns.PairGrid:
    r"""
    Plot pairwise relationships in a dataset.

    By default, this function will create a grid of axes such that each dimension
    in data will by shared in the y-axis across a single row and in the x-axis
    across a single column.

    The off-diagonal axes show the pairwise relationships displayed as scatterplot.
    The diagonal axes show the univariate distribution of the data for that
    dimension displayed as either a histogram or kernel density estimates (KDEs).

    Read more in the `Pairplot: Visualizing High Dimensional Data Tutorial
    <https://microsoft.github.io/graspologic/tutorials/plotting/pairplot.html>`_

    Parameters
    ----------
    X : array-like, shape (n_samples, n_features)
        Input data.
    labels : array-like or list, shape (n_samples), optional
        Labels that correspond to each sample in ``X``.
    col_names : array-like or list, shape (n_features), optional
        Names or labels for each feature in ``X``. If not provided, the default
        will be `Dimension 1, Dimension 2, etc`.
    title : str, optional, default: None
        Title of plot.
    legend_name : str, optional, default: None
        Title of the legend.
    variables : list of variable names, optional
        Variables to plot based on col_names, otherwise use every column with
        a numeric datatype.
    height : int, optional, default: 10
        Height of figure in inches.
    context :  None, or one of {paper, notebook, talk (default), poster}
        The name of a preconfigured set.
    font_scale : float, optional, default: 1
        Separate scaling factor to independently scale the size of the font
        elements.
    palette : str, dict, optional, default: 'Set1'
        Set of colors for mapping the ``hue`` variable. If a dict, keys should
        be values in the ``hue`` variable.
        For acceptable string arguments, see the palette options at
        :doc:`Choosing Colormaps in Matplotlib <tutorials/colors/colormaps>`.
    alpha : float, optional, default: 0.7
        Opacity value of plotter markers between 0 and 1
    size : float or int, optional, default: 50
        Size of plotted markers.
    marker : string, optional, default: '.'
        Matplotlib marker specifier, see the marker options at
        :doc:`Matplotlib style marker specification <api/markers_api>`
    """
    _check_common_inputs(
        height=height,
        title=title,
        context=context,
        font_scale=font_scale,
        legend_name=legend_name,
    )

    # Handle X
    if not isinstance(X, (list, np.ndarray)):
        msg = "X must be array-like, not {}.".format(type(X))
        raise TypeError(msg)

    # Handle Y
    if labels is not None:
        if not isinstance(labels, (list, np.ndarray)):
            msg = "Y must be array-like or list, not {}.".format(type(labels))
            raise TypeError(msg)
        elif X.shape[0] != len(labels):
            msg = "Expected length {}, but got length {} instead for Y.".format(
                X.shape[0], len(labels)
            )
            raise ValueError(msg)

    # Handle col_names
    if col_names is None:
        col_names = ["Dimension {}".format(i) for i in range(1, X.shape[1] + 1)]
    elif not isinstance(col_names, list):
        msg = "col_names must be a list, not {}.".format(type(col_names))
        raise TypeError(msg)
    elif X.shape[1] != len(col_names):
        msg = "Expected length {}, but got length {} instead for col_names.".format(
            X.shape[1], len(col_names)
        )
        raise ValueError(msg)

    # Handle variables
    if variables is not None:
        if len(variables) > len(col_names):
            msg = "variables cannot contain more elements than col_names."
            raise ValueError(msg)
        else:
            for v in variables:
                if v not in col_names:
                    msg = "{} is not a valid key.".format(v)
                    raise KeyError(msg)
    else:
        variables = col_names

    df = pd.DataFrame(X, columns=col_names)
    if labels is not None:
        if legend_name is None:
            legend_name = "Type"
        df_labels = pd.DataFrame(labels, columns=[legend_name])
        df = pd.concat([df_labels, df], axis=1)

        names, counts = np.unique(labels, return_counts=True)
        if counts.min() < 2:
            diag_kind = "hist"
    plot_kws = dict(
        alpha=alpha,
        s=size,
        # edgecolor=None, # could add this latter
        linewidth=0,
        marker=marker,
    )
    with sns.plotting_context(context=context, font_scale=font_scale):
        if labels is not None:
            pairs = sns.pairplot(
                df,
                hue=legend_name,
                vars=variables,
                height=height,
                palette=palette,
                diag_kind=diag_kind,
                plot_kws=plot_kws,
            )
        else:
            pairs = sns.pairplot(
                df,
                vars=variables,
                height=height,
                palette=palette,
                diag_kind=diag_kind,
                plot_kws=plot_kws,
            )
        pairs.set(xticks=[], yticks=[])
        pairs.fig.subplots_adjust(top=0.945)
        pairs.fig.suptitle(title)

    return pairs


def _plot_ellipse_and_data(
    data: pd.DataFrame,
    X: np.ndarray,
    j: int,
    k: int,
    means: np.ndarray,
    covariances: np.ndarray,
    ax: matplotlib.axes.Axes,
    label_palette: Dict[Any, str],
    cluster_palette: Dict[Any, str],
    alpha: float,
) -> None:
    r"""
    plot_ellipse makes a scatter plot from the two dimensions j,k where j
    corresponds to x-axis
    and k corresponds to the y-axis onto the axis that is ax. plot_ellipse then
    applies a gmm ellipse onto the scatterplot
    using the data from Y_(which is stored in data["clusters"]),
    means, covariances.

    Parameters
    ----------
    X : array-like, shape (n_samples, n_features)
        Input data.
    j : int
        column index of feature of interest from X which will be the x-axis data.
    k : int
        column index of feature of interest from X which will be the y-axis data.
    means : array-like, shape (n_components, n_features)
        Estimated means from gmm
    covariances : array-like, shape (with 'full') (n_components, n_features, n_features)
        estimated covariances from gmm
    ax : axis object
        The location where plot_ellipse will plot
    label_palette : dict, optional, default: dictionary using 'Set1'
    cluster_palette : dict, optional, default: dictionary using 'Set1'
    alpha : float, optional, default: 0.7
        Opacity value of plotter markers between 0 and 1

    References
    ----------
    .. [1]  https://scikit-learn.org/stable/auto_examples/mixture/plot_gmm_covariances.html#sphx-glr-auto-examples-mixture-plot-gmm-covariances-py.
    """
    sns.scatterplot(
        data=data, x=X[:, j], y=X[:, k], ax=ax, hue="labels", palette=label_palette
    )
    for i, (mean, covar) in enumerate(zip(means, covariances)):
        v, w = linalg.eigh(covar)
        v = 2.0 * np.sqrt(2.0) * np.sqrt(v)
        u = w[0] / linalg.norm(w[0])
        # Plot an ellipse to show the Gaussian component
        angle = np.arctan(u[1] / u[0])
        angle = 180.0 * angle / np.pi
        ell = mpl.patches.Ellipse(
            [mean[j], mean[k]],
            v[0],
            v[1],
            180.0 + angle,
            color=cluster_palette[i],
        )
        ell.set_clip_box(ax.bbox)
        ell.set_alpha(alpha)
        ax.add_artist(ell)
        # removes tick marks from off diagonal graphs
        ax.set(xticks=[], yticks=[], xlabel=k, ylabel=k)
        ax.legend().remove()


def pairplot_with_gmm(
    X: np.ndarray,
    gmm: sklearn.mixture.GaussianMixture,
    labels: Optional[Union[np.ndarray, List[Any]]] = None,
    cluster_palette: Union[str, Dict] = "Set1",
    label_palette: Union[str, Dict] = "Set1",
    title: Optional[str] = None,
    legend_name: Optional[str] = None,
    context: str = "talk",
    font_scale: float = 1,
    alpha: float = 0.7,
    figsize: Tuple[int, int] = (12, 12),
    histplot_kws: Optional[Dict[str, Any]] = None,
) -> Tuple[matplotlib.pyplot.Figure, matplotlib.pyplot.Axes]:
    r"""
    Plot pairwise relationships in a dataset, also showing a clustering predicted by
    a Gaussian mixture model.

    By default, this function will create a grid of axes such that each dimension
    in data will by shared in the y-axis across a single row and in the x-axis
    across a single column.

    The off-diagonal axes show the pairwise relationships displayed as scatterplot.
    The diagonal axes show the univariate distribution of the data for that
    dimension displayed as either a histogram or kernel density estimates (KDEs).

    Read more in the `Pairplot with GMM: Visualizing High Dimensional Data and
    Clustering Tutorial
    <https://microsoft.github.io/graspologic/tutorials/plotting/pairplot_with_gmm.html>`_

    Parameters
    ----------
    X : array-like, shape (n_samples, n_features)
        Input data.
    gmm: GaussianMixture object
        A fit :class:`sklearn.mixture.GaussianMixture` object.
        Gaussian mixture models (GMMs) are probabilistic models for representing data
        based on normally distributed subpopulations, GMM clusters each data point into
        a corresponding subpopulation.
    labels : array-like or list, shape (n_samples), optional
        Labels that correspond to each sample in ``X``.
        If labels are not passed in then labels are predicted by ``gmm``.
    label_palette : str or dict, optional, default: 'Set1'
        Palette used to color points if ``labels`` are passed in.
    cluster_palette : str or dict, optional, default: 'Set1'
        Palette used to color GMM ellipses (and points if no ``labels`` are passed).
    title : string, default: ""
        Title of the plot.
    legend_name : string, default: None
        Name to put above the legend.
        If ``None``, will be "Cluster" if no custom ``labels`` are passed, and ""
        otherwise.
    context :  None, or one of {talk (default), paper, notebook, poster}
        Seaborn plotting context
    font_scale : float, optional, default: 1
        Separate scaling factor to independently scale the size of the font
        elements.
    alpha : float, optional, default: 0.7
        Opacity value of plotter markers between 0 and 1
    figsize : tuple
        The size of the 2d subplots configuration
    histplot_kws : dict, default: {}
        Keyword arguments passed down to :func:`seaborn.histplot`

    Returns
    -------
    fig : matplotlib Figure
    axes : np.ndarray
        Array of matplotlib Axes

    See Also
    --------
    graspologic.plot.pairplot
    graspologic.cluster.AutoGMMCluster
    sklearn.mixture.GaussianMixture
    """
    # Handle X and labels
    if labels is not None:
        check_X_y(X, labels)
        # if custom labels pass sets default
        if legend_name is None:
            legend_name = ""
    else:
        # sets default if no custom labels passed
        legend_name = "Cluster"
    # Handle gmm
    if gmm is None:
        msg = "You must input a sklearn.mixture.GaussianMixture"
        raise NameError(msg)
    Y_, means, covariances = gmm.predict(X), gmm.means_, gmm.covariances_
    data = pd.DataFrame(data=X)
    n_components = gmm.n_components

    # reformat covariances in preparation for ellipse plotting
    if gmm.covariance_type == "tied":
        covariances = np.repeat(
            gmm.covariances_[np.newaxis, :, :], n_components, axis=0
        )
    elif gmm.covariance_type == "diag":
        covariances = np.array(
            [np.diag(gmm.covariances_[i]) for i in range(n_components)]
        )
    elif gmm.covariance_type == "spherical":
        covariances = np.array(
            [
                np.diag(np.repeat(gmm.covariances_[i], X.shape[1]))
                for i in range(n_components)
            ]
        )

    # setting up the data DataFrame
    if labels is None:
        lab_names = [i for i in range(n_components)]
        data["labels"] = np.asarray([lab_names[Y_[i]] for i in range(Y_.shape[0])])
    else:
        data["labels"] = labels
    data["clusters"] = Y_
    # labels are given we must check whether input is correct
    if labels is not None:
        if isinstance(label_palette, str):
            colors = sns.color_palette(label_palette, n_components)
            label_palette = dict(zip(np.unique(np.asarray(labels)), colors))
        elif not isinstance(label_palette, dict):
            msg = "When giving labels must supply palette in string or dictionary"
            raise ValueError(msg)
        if isinstance(cluster_palette, str):
            colors = sns.color_palette(cluster_palette, n_components)
            cluster_palette = dict(zip(np.unique(Y_), colors))
        elif not isinstance(label_palette, dict):
            msg = "When giving labels must supply palette in string or dictionary"
            raise ValueError(msg)
    else:
        # no labels given we go to default.
        colors = sns.color_palette(cluster_palette, n_components)
        labels = np.unique(Y_)
        cluster_palette = dict(zip(np.unique(labels), colors))
        label_palette = dict(zip(np.unique(np.asarray(labels)), colors))

    with sns.plotting_context(context=context, font_scale=font_scale):
        dimensions = X.shape[1]
        # we only want 1 scatter plot for 2 features
        if X.shape[1] == 2:
            dimensions = 1
        fig, axes = plt.subplots(dimensions, dimensions, figsize=figsize, squeeze=False)
        # this will allow for uniform iteration whether axes was 2d or 1d
        axes = axes.flatten()

        if histplot_kws is None:
            histplot_kws = {}

        for i in range(dimensions):
            for j in range(dimensions):
                if i == j and X.shape[1] > 2:
                    # take care of the histplot on diagonal
                    for t, lab in zip([i for i in range(X.shape[1])], label_palette):
                        sns.histplot(
                            X[Y_ == t, i],
                            ax=axes[dimensions * i + j],
                            color=label_palette[lab],
                            **histplot_kws,
                        )
                    # this removes the tick marks from the histplot
                    axes[dimensions * i + j].set_xticks([])
                    axes[dimensions * i + j].set_yticks([])
                else:
                    # take care off off-diagonal scatterplots
                    dim1, dim2 = j, i
                    # with only a scatter plot we must make sure we plot
                    # the first and second feature of X
                    if X.shape[1] == 2:
                        dim1, dim2 = 0, 1
                    _plot_ellipse_and_data(
                        data,
                        X,
                        dim1,
                        dim2,
                        means,
                        covariances,
                        axes[dimensions * i + j],
                        label_palette,
                        cluster_palette,
                        alpha=alpha,
                    )
        # formatting
        if title:
            plt.suptitle(title)
        for i in range(dimensions):
            for j in range(dimensions):
                if X.shape[1] == 2:
                    axes[dimensions * i + j].set_ylabel("Dimension " + str(1))
                    axes[dimensions * i + j].set_xlabel("Dimension " + str(2))
                else:
                    axes[dimensions * i + j].set_ylabel("Dimension " + str(i + 1))
                    axes[dimensions * i + j].set_xlabel("Dimension " + str(j + 1))

        for ax in axes.flat:
            ax.label_outer()
            ax.spines["right"].set_visible(False)
            ax.spines["top"].set_visible(False)
        # set up the legend correctly by only getting handles(colored dot)
        # and label corresponding to unique pairs
        if X.shape[1] == 2:
            handles, labels = axes[0].get_legend_handles_labels()
        else:
            handles, labels = axes[1].get_legend_handles_labels()
        fig.legend(
            handles,
            labels,
            loc="center right",
            title=legend_name,
        )
        # allows for the legend to not overlap with plots while also keeping
        # legend in frame
        fig.subplots_adjust(right=0.85)
        return fig, axes


def _distplot(
    data: np.ndarray,
    labels: Optional[Union[np.ndarray, List[Any]]] = None,
    direction: str = "out",
    title: str = "",
    context: str = "talk",
    font_scale: float = 1,
    figsize: Tuple[int, int] = (10, 5),
    palette: str = "Set1",
    xlabel: str = "",
    ylabel: str = "Density",
) -> matplotlib.pyplot.Axes:

    plt.figure(figsize=figsize)
    ax = plt.gca()
    palette = sns.color_palette(palette)
    plt_kws = {"cumulative": True}
    with sns.plotting_context(context=context, font_scale=font_scale):
        if labels is not None:
            categories, counts = np.unique(labels, return_counts=True)
            for i, cat in enumerate(categories):
                cat_data = data[np.where(labels == cat)]
                if counts[i] > 1 and cat_data.min() != cat_data.max():
                    x = np.sort(cat_data)
                    y = np.arange(len(x)) / float(len(x))
                    plt.plot(x, y, label=cat, color=palette[i])
                else:
                    ax.axvline(cat_data[0], label=cat, color=palette[i])
            plt.legend()
        else:
            if data.min() != data.max():
                sns.histplot(data, hist=False, kde_kws=plt_kws)
            else:
                ax.axvline(data[0])

        plt.title(title)
        plt.xlabel(xlabel)
        plt.ylabel(ylabel)

    return ax


def degreeplot(
    X: np.ndarray,
    labels: Optional[Union[np.ndarray, List[Any]]] = None,
    direction: str = "out",
    title: str = "Degree plot",
    context: str = "talk",
    font_scale: float = 1,
    figsize: Tuple[int, int] = (10, 5),
    palette: str = "Set1",
) -> matplotlib.pyplot.Axes:
    r"""
    Plots the distribution of node degrees for the input graph.
    Allows for sets of node labels, will plot a distribution for each
    node category.

    Parameters
    ----------
    X : np.ndarray (2D)
        input graph
    labels : 1d np.ndarray or list, same length as dimensions of ``X``
        Labels for different categories of graph nodes
    direction : string, ('out', 'in')
        Whether to plot out degree or in degree for a directed graph
    title : string, default : 'Degree plot'
        Plot title
    context :  None, or one of {talk (default), paper, notebook, poster}
        Seaborn plotting context
    font_scale : float, optional, default: 1
        Separate scaling factor to independently scale the size of the font
        elements.
    palette : str, dict, optional, default: 'Set1'
        Set of colors for mapping the ``hue`` variable. If a dict, keys should
        be values in the ``hue`` variable.
        For acceptable string arguments, see the palette options at
        :doc:`Choosing Colormaps in Matplotlib <tutorials/colors/colormaps>`.
    figsize : tuple of length 2, default (10, 5)
        Size of the figure (width, height)

    Returns
    -------
    ax : matplotlib axis object
        Output plot
    """
    _check_common_inputs(
        figsize=figsize, title=title, context=context, font_scale=font_scale
    )
    check_array(X)
    if direction == "out":
        axis = 0
        check_consistent_length((X, labels))
    elif direction == "in":
        axis = 1
        check_consistent_length((X.T, labels))
    else:
        raise ValueError('direction must be either "out" or "in"')
    degrees = np.count_nonzero(X, axis=axis)
    ax = _distplot(
        degrees,
        labels=labels,
        title=title,
        context=context,
        font_scale=font_scale,
        figsize=figsize,
        palette=palette,
        xlabel="Node degree",
    )
    return ax


def edgeplot(
    X: np.ndarray,
    labels: Optional[Union[np.ndarray, List[Any]]] = None,
    nonzero: bool = False,
    title: str = "Edge plot",
    context: str = "talk",
    font_scale: float = 1,
    figsize: Tuple[int, int] = (10, 5),
    palette: str = "Set1",
) -> matplotlib.pyplot.Axes:
    r"""
    Plots the distribution of edge weights for the input graph.
    Allows for sets of node labels, will plot edge weight distribution
    for each node category.

    Parameters
    ----------
    X : np.ndarray (2D)
        Input graph
    labels : 1d np.ndarray or list, same length as dimensions of ``X``
        Labels for different categories of graph nodes
    nonzero : boolean, default: False
        Whether to restrict the edgeplot to only the non-zero edges
    title : string, default : 'Edge plot'
        Plot title
    context :  None, or one of {talk (default), paper, notebook, poster}
        Seaborn plotting context
    font_scale : float, optional, default: 1
        Separate scaling factor to independently scale the size of the font
        elements.
    palette : str, dict, optional, default: 'Set1'
        Set of colors for mapping the ``hue`` variable. If a dict, keys should
        be values in the ``hue`` variable.
        For acceptable string arguments, see the palette options at
        :doc:`Choosing Colormaps in Matplotlib <tutorials/colors/colormaps>`.
    figsize : tuple of length 2, default (10, 5)
        Size of the figure (width, height)

    Returns
    -------
    ax : matplotlib axis object
        Output plot
    """
    _check_common_inputs(
        figsize=figsize, title=title, context=context, font_scale=font_scale
    )
    check_array(X)
    check_consistent_length((X, labels))
    edges = X.ravel()
    labels = np.tile(labels, (1, X.shape[1]))
    labels = labels.ravel()  # type: ignore
    if nonzero:
        labels = labels[edges != 0]
        edges = edges[edges != 0]
    ax = _distplot(
        edges,
        labels=labels,
        title=title,
        context=context,
        font_scale=font_scale,
        figsize=figsize,
        palette=palette,
        xlabel="Edge weight",
    )
    return ax


@beartype
def networkplot(
    adjacency: Union[np.ndarray, csr_matrix],
    x: Union[np.ndarray, str],
    y: Union[np.ndarray, str],
    node_data: Optional[pd.DataFrame] = None,
    node_hue: Optional[Union[np.ndarray, str]] = None,
    palette: Optional[Union[str, list, dict]] = None,
    node_size: Optional[Union[np.ndarray, str]] = None,
    node_sizes: Optional[Union[list, dict, tuple]] = None,
    node_alpha: float = 0.8,
    edge_hue: str = "source",
    edge_linewidth: float = 0.2,
    edge_alpha: float = 0.2,
    title: str = "",
    context: str = "talk",
    font_scale: float = 1.0,
    figsize: Tuple[int, int] = (10, 10),
    ax: Optional[Axes] = None,
    legend: Optional[str] = None,
    node_kws: dict = {},
    edge_kws: dict = {},
) -> Axes:
    r"""
    Plots a 2D layout of a network. Allows for an adjacency matrix
    with ``x, y`` as 1D arrays that represent the coordinates of each
    node, or an adjacency matrix with ``node_data`` and ``x, y`` as
    keys. Note that the nodes in the adjacency matrix are assumed to be ordered the same
    way as in ``x``, ``y``, and ``node_data``.

    Parameters
    ----------
    adjacency: np.ndarray, csr_matrix
        Adjacency matrix of input network.
    x,y: np.ndarray, str
        Variables that specify the positions on the x and y axes. Either an
        array of x, y coordinates or a string that accesses a vector in
        ``node_data``. If ``x, y`` are arrays, they must be indexed the
        same way as the adjacency matrix of the input network.
    node_data: pd.DataFrame, optional, default: None
        Input data. When ``node_data`` is None, ``x, y`` must be np.ndarrays.
        When ``node_data`` is a dataframe, ``x, y`` must be strings. Must be
        indexed the same way as the adjacency matrix of the input network.
    node_hue: np.ndarray, str, optional, default: None
        Variable that produces nodes with different colors. Can be either
        categorical or numeric, and colors are mapped based on ``palette``.
        However if ``palette`` is None, ``node_hue`` is treated as numeric
        and 'Set1' is used as ``palette``.
    palette: str, list, dict, optional, default: None
        Method for choosing colors specified in ``node_hue``. Can be a string
        argument supported by :func:`seaborn.color_palette`, a list of colors,
        or a dictionary with ``node_hue`` variables as keys and colors as its
        values. Note that ``palette`` will not affect the plot if ``node_hue``
        is not given.
    node_size: np.ndarray, str, optional, default: None
        Variable that produces nodes with different sizes. Can be either categorical
        or numeric, and sizes are determined based on ``node_sizes``. If the
        argument ``node_sizes`` is None, ``node_size`` will be treated as
        numeric variables.
    node_sizes: list, dict, tuple, optional, default: None
        Method for choosing sizes specified in ``node_size``. Can be a list of
        sizes, a dictionary with ``node_size`` variables as keys and sizes as
        its values, or a tuple defining the minimum and maximum size values.
        Note that ``node_sizes`` will not affect the output plot if ``node_hue``
        is not given.
    node_alpha: float, default: 0.8
        Proportional opacity of the nodes.
    edge_hue: str, one of {source (default), target}
        Determines edge color based on its source or target node.
    edge_linewidth: float, default: 0.2
        Linewidth of the edges.
    edge_alpha: float, default: 0.2
        Proportional opacity of the edges.
    title: str
        Plot title.
    context :  None, or one of {talk (default), paper, notebook, poster}
        Seaborn plotting context
    font_scale : float, optional, default: 1.0
        Separate scaling factor to independently scale the size of the font
        elements.
    figsize : tuple of length 2, default: (10, 10)
        Size of the figure (width, height)
    ax: matplotlib.axes.Axes, optional, default: None
        Axes in which to draw the plot. Otherwise, will generate own axes.
    legend: None (default), or one of {brief, full, auto}
        How to draw the legend. If “brief”, numeric hue and size variables
        will be represented with a sample of evenly spaced values. If “full”,
        every group will get an entry in the legend. If “auto”, choose
        between brief or full representation based on number of levels. If
        None, no legend data is added and no legend is drawn.
    node_kws: dict, optional
        Optional arguments for :func:`seaborn.scatterplot`.
    edge_kws: dict, optional
        Optional arguments for :class:`matplotlib.collections.LineCollection`.

    Returns
    -------
    ax : matplotlib axis object
        Output plot

    Notes
    -----
    Node colors are determined by ``node_hue`` and ``palette``, and if
    ``node_hue`` is None, all nodes will have the same default color
    used by :func:`seaborn.scatterplot`. If ``node_hue`` is given but
    ``palette`` is None, ``palette`` is set to 'Set1' and ``node_hue``
    will be treated as numeric variables. Edge colors are determined by
    its nodes, and ``edge_hue`` dictates whether the edges are colored
    based on its source or target nodes.

    Node sizes can also vary based on ``node_size`` and ``node_sizes``,
    and if ``node_size`` is None, all nodes will be of the same default
    size used by :func:`seaborn.scatterplot`. If ``node_size`` is given
    but ``node_sizes`` is None, ``node_size`` will be treated as numeric
    variables.

    Note that ``palette`` and ``node_sizes`` will not affect the output
    plot if ``node_hue`` and ``node_size`` are None, and ``node_hue`` and
    ``node_size`` must be the same types as ``x, y``.

    """

    _check_common_inputs(
        figsize=figsize, title=title, context=context, font_scale=font_scale
    )

    index = range(adjacency.shape[0])
    hue_key: Optional[str]
    if isinstance(x, np.ndarray):
        check_consistent_length(adjacency, x, y)
        check_argument(
            node_data is None, "If x and y are numpy arrays, meta_data must be None."
        )
        plot_df = pd.DataFrame(index=index)
        x_key = "x"
        y_key = "y"
        plot_df.loc[:, x_key] = x
        plot_df.loc[:, y_key] = y
        if node_hue is not None:
            check_argument(
                isinstance(node_hue, np.ndarray),
                "If x and y are numpy arrays, node_hue must be a list or a numpy array.",
            )
            check_consistent_length(x, node_hue)
            hue_key = "hue"
            plot_df.loc[:, hue_key] = node_hue
            if palette is None:
                palette = "Set1"
        else:
            hue_key = None
    elif isinstance(x, str) and isinstance(y, str):
        check_consistent_length(adjacency, node_data)
        if not isinstance(node_data, pd.DataFrame):
            raise ValueError(
                "If x and y are strings, node_data must be pandas DataFrame."
            )
        plot_df = node_data.copy()
        x_key = x
        y_key = y
        if node_hue is not None:
            if not isinstance(node_hue, str):
                raise ValueError(
                    "If x and y are strings, node_hue must also be a string."
                )
            hue_key = node_hue
            if palette is None:
                palette = "Set1"
        else:
            hue_key = None
    else:
        raise TypeError("x and y must be numpy arrays or strings.")

    pre_inds, post_inds = adjacency.nonzero()
    pre = np.array(index)[pre_inds.astype(int)]
    post = np.array(index)[post_inds.astype(int)]
    rows = {"source": pre, "target": post}

    edgelist = pd.DataFrame(rows)
    pre_edgelist = edgelist.copy()
    post_edgelist = edgelist.copy()

    pre_edgelist["x"] = pre_edgelist["source"].map(plot_df[x_key])
    pre_edgelist["y"] = pre_edgelist["source"].map(plot_df[y_key])
    post_edgelist["x"] = post_edgelist["target"].map(plot_df[x_key])
    post_edgelist["y"] = post_edgelist["target"].map(plot_df[y_key])
    pre_coords = list(zip(pre_edgelist["x"], pre_edgelist["y"]))
    post_coords = list(zip(post_edgelist["x"], post_edgelist["y"]))
    coords = list(zip(pre_coords, post_coords))

    plot_palette: Optional[Dict]

    if node_hue is not None:
        if isinstance(palette, str):
            sns_palette: List = sns.color_palette(
                palette, n_colors=len(plot_df[hue_key].unique())
            )
            plot_palette = dict(zip(plot_df[hue_key].unique(), sns_palette))
        elif isinstance(palette, list):
            plot_palette = dict(zip(plot_df[hue_key].unique(), palette))
        elif isinstance(palette, dict):
            plot_palette = palette
        edgelist[hue_key] = edgelist[edge_hue].map(plot_df[hue_key])
        edge_colors = edgelist[hue_key].map(plot_palette)
    else:
        plot_palette = None
        edge_colors = None

    with sns.plotting_context(context=context, font_scale=font_scale):
        if ax is None:
            _, ax = plt.subplots(1, 1, figsize=figsize)
        sns.scatterplot(
            data=plot_df,
            x=x_key,
            y=y_key,
            hue=hue_key,
            palette=plot_palette,
            size=node_size,
            sizes=node_sizes,
            ax=ax,
            legend=legend,
            alpha=node_alpha,
            zorder=1,
            **node_kws,
        )
        ax.set_title(title)
        lc = LineCollection(
            segments=coords,
            alpha=edge_alpha,
            linewidths=edge_linewidth,
            colors=edge_colors,
            zorder=0,
            **edge_kws,
        )
        ax.add_collection(lc)
        ax.set(xticks=[], yticks=[])

    return ax


def screeplot(
    X: np.ndarray,
    title: str = "Scree plot",
    context: str = "talk",
    font_scale: float = 1,
    figsize: Tuple[int, int] = (10, 5),
    cumulative: bool = True,
    show_first: Optional[int] = None,
) -> matplotlib.pyplot.Axes:
    r"""
    Plots the distribution of singular values for a matrix, either showing the
    raw distribution or an empirical CDF (depending on ``cumulative``)

    Parameters
    ----------
    X : np.ndarray (2D)
        Input matrix
    title : string, default : 'Scree plot'
        Plot title
    context :  None, or one of {talk (default), paper, notebook, poster}
        Seaborn plotting context
    font_scale : float, optional, default: 1
        Separate scaling factor to independently scale the size of the font
        elements.
    figsize : tuple of length 2, default (10, 5)
        Size of the figure (width, height)
    cumulative : boolean, default: True
        Whether or not to plot a cumulative cdf of singular values
    show_first : int or None, default: None
        Whether to restrict the plot to the first ``show_first`` components

    Returns
    -------
    ax : matplotlib axis object
        Output plot
    """
    _check_common_inputs(
        figsize=figsize, title=title, context=context, font_scale=font_scale
    )
    check_array(X)
    if show_first is not None:
        if not isinstance(show_first, int):
            msg = "show_first must be an int"
            raise TypeError(msg)
    if not isinstance(cumulative, bool):
        msg = "cumulative must be a boolean"
        raise TypeError(msg)
    _, D, _ = select_svd(X, n_components=X.shape[1], algorithm="full")
    D /= D.sum()
    if cumulative:
        y = np.cumsum(D[:show_first])
    else:
        y = D[:show_first]
    _ = plt.figure(figsize=figsize)
    ax = plt.gca()
    xlabel = "Component"
    ylabel = "Variance explained"
    with sns.plotting_context(context=context, font_scale=font_scale):
        plt.plot(y)
        plt.title(title)
        plt.xlabel(xlabel)
        plt.ylabel(ylabel)
    return ax


def _sort_inds(
    graph: np.ndarray,
    inner_labels: np.ndarray,
    outer_labels: np.ndarray,
    sort_nodes: bool,
) -> np.ndarray:
    sort_df = pd.DataFrame(columns=("inner_labels", "outer_labels"))
    sort_df["inner_labels"] = inner_labels
    sort_df["outer_labels"] = outer_labels

    # get frequencies of the different labels so we can sort by them
    inner_label_counts = _get_freq_vec(inner_labels)
    outer_label_counts = _get_freq_vec(outer_labels)

    # inverse counts so we can sort largest to smallest
    # would rather do it this way so can still sort alphabetical for ties
    sort_df["inner_counts"] = len(inner_labels) - inner_label_counts
    sort_df["outer_counts"] = len(outer_labels) - outer_label_counts

    # get node edge sums (not exactly degrees if weighted)
    node_edgesums = graph.sum(axis=1) + graph.sum(axis=0)
    sort_df["node_edgesums"] = node_edgesums.max() - node_edgesums

    if sort_nodes:
        by = [
            "outer_counts",
            "outer_labels",
            "inner_counts",
            "inner_labels",
            "node_edgesums",
        ]
    else:
        by = ["outer_counts", "outer_labels", "inner_counts", "inner_labels"]
    sort_df.sort_values(by=by, kind="mergesort", inplace=True)

    sorted_inds = sort_df.index.values
    return sorted_inds


def _sort_graph(
    graph: np.ndarray,
    inner_labels: np.ndarray,
    outer_labels: np.ndarray,
    sort_nodes: bool,
) -> np.ndarray:
    inds = _sort_inds(graph, inner_labels, outer_labels, sort_nodes)
    graph = graph[inds, :][:, inds]
    return graph


def _get_freqs(
    inner_labels: np.ndarray, outer_labels: np.ndarray
) -> Tuple[np.ndarray, np.ndarray, np.ndarray, np.ndarray]:
    # use this because unique would give alphabetical
    _, outer_freq = _unique_like(outer_labels)
    outer_freq_cumsum = np.hstack((0, outer_freq.cumsum()))

    # for each group of outer labels, calculate the boundaries of the inner labels
    inner_freq = np.array([])
    for i in range(outer_freq.size):
        start_ind = outer_freq_cumsum[i]
        stop_ind = outer_freq_cumsum[i + 1]
        _, temp_freq = _unique_like(inner_labels[start_ind:stop_ind])
        inner_freq = np.hstack([inner_freq, temp_freq])
    inner_freq_cumsum = np.hstack((0, inner_freq.cumsum()))

    return inner_freq, inner_freq_cumsum, outer_freq, outer_freq_cumsum


def _get_freq_vec(vals: np.ndarray) -> np.ndarray:
    # give each set of labels a vector corresponding to its frequency
    _, inv, counts = np.unique(vals, return_counts=True, return_inverse=True)
    count_vec = counts[inv]
    return count_vec


def _unique_like(vals: np.ndarray) -> Tuple[np.ndarray, np.ndarray]:
    # gives output like
    uniques, inds, counts = np.unique(vals, return_index=True, return_counts=True)
    inds_sort = np.argsort(inds)
    uniques = uniques[inds_sort]
    counts = counts[inds_sort]
    return uniques, counts


# assume that the graph has already been plotted in sorted form
<<<<<<< HEAD
def _plot_groups(ax, graph, inner_labels, outer_labels=None, fontsize=30):
    inner_labels = np.array(inner_labels)
    if outer_labels is not None:
        outer_labels = np.array(outer_labels)
=======
def _plot_groups(
    ax: matplotlib.pyplot.Axes,
    graph: np.ndarray,
    inner_labels: Union[np.ndarray, List[Any]],
    outer_labels: Optional[Union[np.ndarray, List[Any]]] = None,
    fontsize: int = 30,
) -> matplotlib.pyplot.Axes:
    inner_labels_arr = np.array(inner_labels)
>>>>>>> 690de9b6
    plot_outer = True
    if outer_labels is None:
        outer_labels_arr = np.ones_like(inner_labels)
        plot_outer = False
    else:
        outer_labels_arr = np.array(outer_labels)

    sorted_inds = _sort_inds(graph, inner_labels_arr, outer_labels_arr, False)
    inner_labels_arr = inner_labels_arr[sorted_inds]
    outer_labels_arr = outer_labels_arr[sorted_inds]

    inner_freq, inner_freq_cumsum, outer_freq, outer_freq_cumsum = _get_freqs(
        inner_labels_arr, outer_labels_arr
    )
    inner_unique, _ = _unique_like(inner_labels_arr)
    outer_unique, _ = _unique_like(outer_labels_arr)

    n_verts = graph.shape[0]
    axline_kws = dict(linestyle="dashed", lw=0.9, alpha=0.3, zorder=3, color="grey")
    # draw lines
    for x in inner_freq_cumsum[1:-1]:
        ax.vlines(x, 0, n_verts + 1, **axline_kws)
        ax.hlines(x, 0, n_verts + 1, **axline_kws)

    # add specific lines for the borders of the plot
    pad = 0.001
    low = pad
    high = 1 - pad
    ax.plot((low, low), (low, high), transform=ax.transAxes, **axline_kws)
    ax.plot((low, high), (low, low), transform=ax.transAxes, **axline_kws)
    ax.plot((high, high), (low, high), transform=ax.transAxes, **axline_kws)
    ax.plot((low, high), (high, high), transform=ax.transAxes, **axline_kws)

    # generic curve that we will use for everything
    lx = np.linspace(-np.pi / 2.0 + 0.05, np.pi / 2.0 - 0.05, 500)
    tan = np.tan(lx)
    curve = np.hstack((tan[::-1], tan))

    divider = make_axes_locatable(ax)

    # inner curve generation
    inner_tick_loc = inner_freq.cumsum() - inner_freq / 2
    inner_tick_width = inner_freq / 2
    # outer curve generation
    outer_tick_loc = outer_freq.cumsum() - outer_freq / 2
    outer_tick_width = outer_freq / 2

    # top inner curves
    ax_x = divider.new_vertical(size="5%", pad=0.0, pack_start=False)
    ax.figure.add_axes(ax_x)
    _plot_brackets(
        ax_x,
        np.tile(inner_unique, len(outer_unique)),
        inner_tick_loc,
        inner_tick_width,
        curve,
        "inner",
        "x",
        n_verts,
        fontsize,
    )
    # side inner curves
    ax_y = divider.new_horizontal(size="5%", pad=0.0, pack_start=True)
    ax.figure.add_axes(ax_y)
    _plot_brackets(
        ax_y,
        np.tile(inner_unique, len(outer_unique)),
        inner_tick_loc,
        inner_tick_width,
        curve,
        "inner",
        "y",
        n_verts,
        fontsize,
    )

    if plot_outer:
        # top outer curves
        pad_scalar = 0.35 / 30 * fontsize
        ax_x2 = divider.new_vertical(size="5%", pad=pad_scalar, pack_start=False)
        ax.figure.add_axes(ax_x2)
        _plot_brackets(
            ax_x2,
            outer_unique,
            outer_tick_loc,
            outer_tick_width,
            curve,
            "outer",
            "x",
            n_verts,
            fontsize,
        )
        # side outer curves
        ax_y2 = divider.new_horizontal(size="5%", pad=pad_scalar, pack_start=True)
        ax.figure.add_axes(ax_y2)
        _plot_brackets(
            ax_y2,
            outer_unique,
            outer_tick_loc,
            outer_tick_width,
            curve,
            "outer",
            "y",
            n_verts,
            fontsize,
        )
    return ax


def _plot_brackets(
    ax: matplotlib.pyplot.Axes,
    group_names: np.ndarray,
    tick_loc: np.ndarray,
    tick_width: np.ndarray,
    curve: np.ndarray,
    level: str,
    axis: str,
    max_size: int,
    fontsize: int,
) -> None:
    for x0, width in zip(tick_loc, tick_width):
        x = np.linspace(x0 - width, x0 + width, 1000)
        if axis == "x":
            ax.plot(x, -curve, c="k")
            ax.patch.set_alpha(0)
        elif axis == "y":
            ax.plot(curve, x, c="k")
            ax.patch.set_alpha(0)
    ax.set_yticks([])
    ax.set_xticks([])
    ax.tick_params(axis=axis, which="both", length=0, pad=7)
    for direction in ["left", "right", "bottom", "top"]:
        ax.spines[direction].set_visible(False)
    if axis == "x":
        ax.set_xticks(tick_loc)
        ax.set_xticklabels(group_names, fontsize=fontsize, verticalalignment="center")
        ax.xaxis.set_label_position("top")
        ax.xaxis.tick_top()
        ax.xaxis.labelpad = 30
        ax.set_xlim(0, max_size)
        ax.tick_params(axis="x", which="major", pad=5 + fontsize / 4)
    elif axis == "y":
        ax.set_yticks(tick_loc)
        ax.set_yticklabels(group_names, fontsize=fontsize, verticalalignment="center")
        ax.set_ylim(0, max_size)
        ax.invert_yaxis()<|MERGE_RESOLUTION|>--- conflicted
+++ resolved
@@ -1,12 +1,9 @@
 ﻿# Copyright (c) Microsoft Corporation and contributors.
 # Licensed under the MIT License.
 
-<<<<<<< HEAD
 import warnings
-=======
 from typing import Any, Collection, Optional, Union
 
->>>>>>> 690de9b6
 import matplotlib as mpl
 import matplotlib.axes
 import matplotlib.pyplot as plt
@@ -1565,12 +1562,6 @@
 
 
 # assume that the graph has already been plotted in sorted form
-<<<<<<< HEAD
-def _plot_groups(ax, graph, inner_labels, outer_labels=None, fontsize=30):
-    inner_labels = np.array(inner_labels)
-    if outer_labels is not None:
-        outer_labels = np.array(outer_labels)
-=======
 def _plot_groups(
     ax: matplotlib.pyplot.Axes,
     graph: np.ndarray,
@@ -1579,7 +1570,8 @@
     fontsize: int = 30,
 ) -> matplotlib.pyplot.Axes:
     inner_labels_arr = np.array(inner_labels)
->>>>>>> 690de9b6
+    if outer_labels is not None:
+      outer_labels_arr = np.array(outer_labels)
     plot_outer = True
     if outer_labels is None:
         outer_labels_arr = np.ones_like(inner_labels)
