# Copyright (c) Microsoft Corporation and contributors.
# Licensed under the MIT License.

import sys

import matplotlib as mpl

from .plot import (
<<<<<<< HEAD
    heatmap,
    binary_heatmap,
=======
    degreeplot,
    edgeplot,
>>>>>>> 0957812a
    gridplot,
    heatmap,
    pairplot,
    pairplot_with_gmm,
    screeplot,
)
from .plot_matrix import adjplot, matrixplot

__all__ = [
    "heatmap",
    "binary_heatmap",
    "gridplot",
    "pairplot",
    "pairplot_with_gmm",
    "degreeplot",
    "edgeplot",
    "screeplot",
    "adjplot",
    "matrixplot",
]<|MERGE_RESOLUTION|>--- conflicted
+++ resolved
@@ -6,13 +6,8 @@
 import matplotlib as mpl
 
 from .plot import (
-<<<<<<< HEAD
-    heatmap,
-    binary_heatmap,
-=======
     degreeplot,
     edgeplot,
->>>>>>> 0957812a
     gridplot,
     heatmap,
     pairplot,
@@ -23,7 +18,6 @@
 
 __all__ = [
     "heatmap",
-    "binary_heatmap",
     "gridplot",
     "pairplot",
     "pairplot_with_gmm",
