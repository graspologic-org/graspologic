<<<<<<< HEAD
# Copyright (c) Microsoft Corporation.
# Licensed under the MIT license.

import warnings
from typing import Any, List, Optional, Set, Tuple, Union

import networkx as nx
import numpy as np
from beartype import beartype

from graspologic.embed import OmnibusEmbed
from graspologic.preconditions import check_argument, is_real_weighted
from graspologic.utils import (
    augment_diagonal,
    largest_connected_component,
    pass_to_ranks,
    remove_loops,
)

from . import __SVD_SOLVER_TYPES
from ._elbow import _index_of_elbow
from .embeddings import Embeddings


@beartype
def omnibus_embedding_pairwise(
    graphs: List[Union[nx.Graph, nx.OrderedGraph, nx.DiGraph, nx.OrderedDiGraph]],
    dimensions: int = 100,
    elbow_cut: Optional[int] = None,
    svd_solver_algorithm: str = "randomized",
    svd_solver_iterations: int = 5,
    svd_seed: Optional[int] = None,
    weight_attribute: str = "weight",
) -> List[Tuple[Embeddings, Embeddings]]:
    """
    Generates a pairwise omnibus embedding for each pair of graphs in a list of graphs using the adjacency matrix.
    If given graphs A, B, and C, the embeddings will be computed for A, B and B, C.

    If the node labels differ between each pair of graphs, then those nodes will only be found in the resulting embedding
    if they exist in the largest connected component of the union of all edges across all graphs in the time series.

    Graphs will always have their diagonal augmented. In other words, a self-loop
    will be created for each node with a weight corresponding to the weighted degree.

    Lastly, all weights will be rescaled based on their relative rank in the graph,
    which is beneficial in minimizing anomalous results if some edge weights are
    extremely atypical of the rest of the graph.

    Parameters
    ----------
    graphs : List[Union[nx.Graph, nx.OrderedGraph, nx.DiGraph, nx.OrderedDiGraph]]
          A list of undirected or directed graphs. The graphs **must**:

          - be fully numerically weighted (every edge must have a real, numeric weight
            or else it will be treated as an unweighted graph)
          - be a basic graph (meaning it should not be a multigraph; if you have a
            multigraph you must first decide how you want to handle the weights of the
            edges between two nodes, whether summed, averaged, last-wins,
            maximum-weight-only, etc)
    dimensions : int (default=100)
          Dimensions to use for the svd solver.
          For undirected graphs, if ``elbow_cut==None``, you will receive an embedding
          that has ``nodes`` rows and ``dimensions`` columns.
          For directed graphs, if ``elbow_cut==None``, you will receive an embedding that
          has ``nodes`` rows and ``2*dimensions`` columns.
          If ``elbow_cut`` is specified to be not ``None``, we will cut the embedding at
          ``elbow_cut`` elbow, but the provided ``dimensions`` will be used in the
          creation of the SVD.
    elbow_cut : Optional[int] (default=None)
          Using a process described by Zhu & Ghodsi in their paper "Automatic
          dimensionality selection from the scree plot via the use of profile likelihood",
          truncate the dimensionality of the return on the ``elbow_cut``-th elbow.
          By default this value is ``None`` but can be used to reduce the dimensionality
          of the returned tensors.
    svd_solver_algorithm : str (default="randomized")
          allowed values: {'randomized', 'full', 'truncated'}

          SVD solver to use:

              - 'randomized'
                  Computes randomized svd using
                  :func:`sklearn.utils.extmath.randomized_svd`
              - 'full'
                  Computes full svd using :func:`scipy.linalg.svd`
                  Does not support ``graph`` input of type scipy.sparse.csr_matrix
              - 'truncated'
                  Computes truncated svd using :func:`scipy.sparse.linalg.svds`
    svd_solver_iterations : int (default=5)
          Number of iterations for randomized SVD solver. Not used by 'full' or
          'truncated'. The default is larger than the default in randomized_svd
          to handle sparse matrices that may have large slowly decaying spectrum.
    svd_seed : Optional[int] (default=None)
          Used to seed the PRNG used in the ``randomized`` svd solver algorithm.
    weight_attribute : str (default="weight")
          The edge dictionary key that contains the weight of the edge.

    Returns
    -------
    List[Tuple[Embeddings, Embeddings]]

    Raises
    ------
    beartype.roar.BeartypeCallHintPepParamException if parameters do not match type hints
    ValueError if values are not within appropriate ranges or allowed values

    See Also
    --------
    graspologic.pipeline.embed.Embeddings
    graspologic.embed.OmnibusEmbed
    graspologic.embed.AdjacencySpectralEmbed
    graspologic.embed.select_svd

    References
    ----------
    .. [1] Levin, K., Athreya, A., Tang, M., Lyzinski, V., & Priebe, C. E. (2017,
         November). A central limit theorem for an omnibus embedding of multiple random
         dot product graphs. In Data Mining Workshops (ICDMW), 2017 IEEE International
         Conference on (pp. 964-967). IEEE.

    .. [2] Sussman, D.L., Tang, M., Fishkind, D.E., Priebe, C.E.  "A
         Consistent Adjacency Spectral Embedding for Stochastic Blockmodel Graphs,"
         Journal of the American Statistical Association, Vol. 107(499), 2012

    .. [3] Levin, K., Roosta-Khorasani, F., Mahoney, M. W., & Priebe, C. E. (2018).
          Out-of-sample extension of graph adjacency spectral embedding. PMLR: Proceedings
          of Machine Learning Research, 80, 2975-2984.

    .. [4] Zhu, M. and Ghodsi, A. (2006). Automatic dimensionality selection from the
          scree plot via the use of profile likelihood. Computational Statistics & Data
          Analysis, 51(2), pp.918-930.
    """
    check_argument(len(graphs) > 1, "more than one graph is required")

    check_argument(dimensions >= 1, "dimensions must be positive")

    check_argument(elbow_cut is None or elbow_cut >= 1, "elbow_cut must be positive")

    check_argument(
        svd_solver_algorithm in __SVD_SOLVER_TYPES,
        f"svd_solver_algorithm must be one of the values in {','.join(__SVD_SOLVER_TYPES)}",
    )

    check_argument(svd_solver_iterations >= 1, "svd_solver_iterations must be positive")

    check_argument(
        svd_seed is None or 0 <= svd_seed <= 2 ** 32 - 1,
        "svd_seed must be a nonnegative, 32-bit integer",
    )

    used_weight_attribute = _graphs_precondition_checks(graphs, weight_attribute)

    graph_embeddings = []

    # create a graph that contains all nodes and edges across the entire corpus
    union_graph = graphs[0].copy()
    for graph in graphs[1:]:
        union_graph.add_edges_from(graph.edges())

    union_graph_lcc: Union[nx.Graph, nx.Digraph, nx.OrderedGraph, nx.OrderedDiGraph] = largest_connected_component(union_graph)
    union_graph_lcc_nodes: Set[Any] = set(union_graph_lcc.nodes())
    union_node_ids = np.array(union_graph_lcc_nodes)

    previous_graph = graphs[0].copy()

    for graph in graphs[1:]:
        current_graph = graph.copy()

        # assure both graphs contain the exact same node set
        # by removing nodes or adding isolates as needed
        _sync_nodes(previous_graph, union_graph_lcc_nodes)
        _sync_nodes(current_graph, union_graph_lcc_nodes)

        # remove self loops, run pass to ranks and diagonal augmentation
        previous_graph_augmented = _augment_graph(
            previous_graph, union_graph_lcc_nodes, used_weight_attribute
        )
        current_graph_augmented = _augment_graph(
            current_graph, union_graph_lcc_nodes, used_weight_attribute
        )

        model = OmnibusEmbed(
            n_components=dimensions,
            n_elbows=None,  # we will do elbow cuts
            algorithm=svd_solver_algorithm,
            n_iter=svd_solver_iterations,
            check_lcc=False,
            diag_aug=False,
            concat=False,
            svd_seed=svd_seed,
        )

        previous_embedding, current_embedding = model.fit_transform(
            graphs=[previous_graph_augmented, current_graph_augmented]
        )

        previous_embedding_cut = _elbow_cut_if_needed(
            elbow_cut, graph.is_directed(), model.singular_values_, previous_embedding
        )

        current_embedding_cut = _elbow_cut_if_needed(
            elbow_cut, graph.is_directed(), model.singular_values_, current_embedding
        )

        graph_embeddings.append(
            (
                Embeddings(union_node_ids, previous_embedding_cut),
                Embeddings(union_node_ids, current_embedding_cut),
            )
        )

    return graph_embeddings


def _graphs_precondition_checks(
    graphs: List[Union[nx.Graph, nx.OrderedGraph, nx.DiGraph, nx.OrderedDiGraph]],
    weight_attribute: str,
) -> Optional[str]:
    is_directed = graphs[0].is_directed()
    used_weight_attribute: Optional[str] = weight_attribute

    for graph in graphs:
        check_argument(
            is_directed == graph.is_directed(),
            "graphs must either be all directed or all undirected",
        )

        check_argument(
            not graph.is_multigraph(),
            "Multigraphs are not supported; you must determine how to represent at most "
            "one edge between any two nodes, and handle the corresponding weights "
            "accordingly",
        )

        if not is_real_weighted(graph, weight_attribute=weight_attribute):
            warnings.warn(
                f"Graphs with edges that do not have a real numeric weight set for every "
                f"{weight_attribute} attribute on every edge are treated as an unweighted "
                f"graph - which presumes all weights are `1.0`. If this is incorrect, "
                f"please add a '{weight_attribute}' attribute to every edge with a real, "
                f"numeric value (e.g. an integer or a float) and call this function again."
            )
            used_weight_attribute = None  # this supercedes what the user said, because
            # not all of the weights are real numbers, if they exist at all
            # this weight=1.0 treatment actually happens in nx.to_scipy_sparse_matrix()

    return used_weight_attribute


def _elbow_cut_if_needed(
    elbow_cut: Optional[int],
    is_directed: bool,
    singular_values: np.ndarray,
    embedding: Union[np.ndarray, Tuple[np.ndarray, np.ndarray]],
) -> np.ndarray:

    if elbow_cut is None:
        if is_directed:
            embedding = np.concatenate(embedding, axis=1)
    else:
        column_index = _index_of_elbow(singular_values, elbow_cut)

        if is_directed:
            left, right = embedding
            left = left[:, :column_index]
            right = right[:, :column_index]
            embedding = np.concatenate((left, right), axis=1)
        else:
            embedding = embedding[:, :column_index]

    return embedding


def _augment_graph(
    graph: Union[nx.Graph, nx.OrderedGraph, nx.DiGraph, nx.OrderedDiGraph],
    node_ids: Set[Any],
    weight_attribute: Optional[str],
) -> np.ndarray:
    graph_as_array: np.ndarray = nx.to_numpy_array(
        graph, weight=weight_attribute, nodelist=node_ids
    )

    graphs_loops_removed: np.ndarray = remove_loops(graph_as_array)
    graphs_ranked: np.ndarray = pass_to_ranks(graphs_loops_removed)
    graphs_diag_augmented: np.ndarray = augment_diagonal(graphs_ranked)

    return graphs_diag_augmented


def _sync_nodes(
    graph_to_reduce: Union[nx.Graph, nx.OrderedGraph, nx.DiGraph, nx.OrderedDiGraph],
    set_of_valid_nodes: Set[Any],
) -> None:
    to_remove = []
    for n in graph_to_reduce.nodes():
        if n not in set_of_valid_nodes:
            to_remove.append(n)

    graph_to_reduce.remove_nodes_from(to_remove)

    for node in set_of_valid_nodes:
        if not graph_to_reduce.has_node(node):
            graph_to_reduce.add_node(node)
=======
# Copyright (c) Microsoft Corporation.
# Licensed under the MIT license.

import warnings
from typing import Hashable, List, Optional, Set, Tuple, Union

import networkx as nx
import numpy as np
from beartype import beartype

from graspologic.embed import OmnibusEmbed
from graspologic.preconditions import check_argument, is_real_weighted
from graspologic.utils import (
    augment_diagonal,
    largest_connected_component,
    pass_to_ranks,
    remove_loops,
)

from . import __SVD_SOLVER_TYPES
from ._elbow import _index_of_elbow
from .embeddings import Embeddings


@beartype
def omnibus_embedding_pairwise(
    graphs: List[Union[nx.Graph, nx.OrderedGraph, nx.DiGraph, nx.OrderedDiGraph]],
    dimensions: int = 100,
    elbow_cut: Optional[int] = None,
    svd_solver_algorithm: str = "randomized",
    svd_solver_iterations: int = 5,
    svd_seed: Optional[int] = None,
    weight_attribute: str = "weight",
    use_laplacian: bool = False,
) -> List[Tuple[Embeddings, Embeddings]]:
    """
    Generates a pairwise omnibus embedding for each pair of graphs in a list of graphs using the adjacency matrix.
    If given graphs A, B, and C, the embeddings will be computed for A, B and B, C.

    If the node labels differ between each pair of graphs, then those nodes will only be found in the resulting embedding
    if they exist in the largest connected component of the union of all edges across all graphs in the time series.

    Graphs will always have their diagonal augmented. In other words, a self-loop
    will be created for each node with a weight corresponding to the weighted degree.

    Lastly, all weights will be rescaled based on their relative rank in the graph,
    which is beneficial in minimizing anomalous results if some edge weights are
    extremely atypical of the rest of the graph.

    Parameters
    ----------
    graphs : List[Union[nx.Graph, nx.OrderedGraph, nx.DiGraph, nx.OrderedDiGraph]]
          A list of undirected or directed graphs. The graphs **must**:

          - be fully numerically weighted (every edge must have a real, numeric weight
            or else it will be treated as an unweighted graph)
          - be a basic graph (meaning it should not be a multigraph; if you have a
            multigraph you must first decide how you want to handle the weights of the
            edges between two nodes, whether summed, averaged, last-wins,
            maximum-weight-only, etc)
    dimensions : int (default=100)
          Dimensions to use for the svd solver.
          For undirected graphs, if ``elbow_cut==None``, you will receive an embedding
          that has ``nodes`` rows and ``dimensions`` columns.
          For directed graphs, if ``elbow_cut==None``, you will receive an embedding that
          has ``nodes`` rows and ``2*dimensions`` columns.
          If ``elbow_cut`` is specified to be not ``None``, we will cut the embedding at
          ``elbow_cut`` elbow, but the provided ``dimensions`` will be used in the
          creation of the SVD.
    elbow_cut : Optional[int] (default=None)
          Using a process described by Zhu & Ghodsi in their paper "Automatic
          dimensionality selection from the scree plot via the use of profile likelihood",
          truncate the dimensionality of the return on the ``elbow_cut``-th elbow.
          By default this value is ``None`` but can be used to reduce the dimensionality
          of the returned tensors.
    svd_solver_algorithm : str (default="randomized")
          allowed values: {'randomized', 'full', 'truncated'}

          SVD solver to use:

              - 'randomized'
                  Computes randomized svd using
                  :func:`sklearn.utils.extmath.randomized_svd`
              - 'full'
                  Computes full svd using :func:`scipy.linalg.svd`
                  Does not support ``graph`` input of type scipy.sparse.csr_matrix
              - 'truncated'
                  Computes truncated svd using :func:`scipy.sparse.linalg.svds`
    svd_solver_iterations : int (default=5)
          Number of iterations for randomized SVD solver. Not used by 'full' or
          'truncated'. The default is larger than the default in randomized_svd
          to handle sparse matrices that may have large slowly decaying spectrum.
    svd_seed : Optional[int] (default=None)
          Used to seed the PRNG used in the ``randomized`` svd solver algorithm.
    weight_attribute : str (default="weight")
          The edge dictionary key that contains the weight of the edge.
    use_laplacian : bool (default=False)
          Determine whether to use the Laplacian matrix of each graph in order to
          calculate the omnibus embedding using the Laplacian spectral embedding
          technique.

    Returns
    -------
    List[Tuple[Embeddings, Embeddings]]

    Raises
    ------
    beartype.roar.BeartypeCallHintPepParamException if parameters do not match type hints
    ValueError if values are not within appropriate ranges or allowed values

    See Also
    --------
    graspologic.pipeline.embed.Embeddings
    graspologic.embed.OmnibusEmbed
    graspologic.embed.AdjacencySpectralEmbed
    graspologic.embed.select_svd

    References
    ----------
    .. [1] Levin, K., Athreya, A., Tang, M., Lyzinski, V., & Priebe, C. E. (2017,
         November). A central limit theorem for an omnibus embedding of multiple random
         dot product graphs. In Data Mining Workshops (ICDMW), 2017 IEEE International
         Conference on (pp. 964-967). IEEE.

    .. [2] Sussman, D.L., Tang, M., Fishkind, D.E., Priebe, C.E.  "A
         Consistent Adjacency Spectral Embedding for Stochastic Blockmodel Graphs,"
         Journal of the American Statistical Association, Vol. 107(499), 2012

    .. [3] Levin, K., Roosta-Khorasani, F., Mahoney, M. W., & Priebe, C. E. (2018).
          Out-of-sample extension of graph adjacency spectral embedding. PMLR: Proceedings
          of Machine Learning Research, 80, 2975-2984.

    .. [4] Zhu, M. and Ghodsi, A. (2006). Automatic dimensionality selection from the
          scree plot via the use of profile likelihood. Computational Statistics & Data
          Analysis, 51(2), pp.918-930.
    """
    check_argument(len(graphs) > 1, "more than one graph is required")

    check_argument(dimensions >= 1, "dimensions must be positive")

    check_argument(elbow_cut is None or elbow_cut >= 1, "elbow_cut must be positive")

    check_argument(
        svd_solver_algorithm in __SVD_SOLVER_TYPES,
        f"svd_solver_algorithm must be one of the values in {','.join(__SVD_SOLVER_TYPES)}",
    )

    check_argument(svd_solver_iterations >= 1, "svd_solver_iterations must be positive")

    check_argument(
        svd_seed is None or 0 <= svd_seed <= 2 ** 32 - 1,
        "svd_seed must be a nonnegative, 32-bit integer",
    )

    weight_attribute = _graphs_precondition_checks(graphs, weight_attribute)
    perform_augment_diagonal = not use_laplacian

    graph_embeddings = []

    # create a graph that contains all nodes and edges across the entire corpus
    union_graph = graphs[0].copy()
    for graph in graphs[1:]:
        union_graph.add_edges_from(graph.edges())

    union_graph_lcc = largest_connected_component(union_graph)
    union_graph_lcc_nodes = set(list(union_graph_lcc.nodes()))

    union_node_ids = np.array(list(union_graph_lcc_nodes))

    previous_graph = graphs[0].copy()

    for graph in graphs[1:]:
        current_graph = graph.copy()

        # assure both graphs contain the exact same node set
        # by removing nodes or adding isolates as needed
        _sync_nodes(previous_graph, union_graph_lcc_nodes)
        _sync_nodes(current_graph, union_graph_lcc_nodes)

        # remove self loops, run pass to ranks and diagonal augmentation
        previous_graph_augmented = _augment_graph(
            previous_graph,
            union_graph_lcc_nodes,
            weight_attribute,
            perform_augment_diagonal=perform_augment_diagonal,
        )
        current_graph_augmented = _augment_graph(
            current_graph,
            union_graph_lcc_nodes,
            weight_attribute,
            perform_augment_diagonal=perform_augment_diagonal,
        )

        model = OmnibusEmbed(
            n_components=dimensions,
            n_elbows=None,  # we will do elbow cuts
            algorithm=svd_solver_algorithm,
            n_iter=svd_solver_iterations,
            check_lcc=False,
            diag_aug=False,
            concat=False,
            svd_seed=svd_seed,
            lse=use_laplacian,
        )

        previous_embedding, current_embedding = model.fit_transform(
            graphs=[previous_graph_augmented, current_graph_augmented]
        )

        previous_embedding_cut = _elbow_cut_if_needed(
            elbow_cut, graph.is_directed(), model.singular_values_, previous_embedding
        )

        current_embedding_cut = _elbow_cut_if_needed(
            elbow_cut, graph.is_directed(), model.singular_values_, current_embedding
        )

        graph_embeddings.append(
            (
                Embeddings(union_node_ids, previous_embedding_cut),
                Embeddings(union_node_ids, current_embedding_cut),
            )
        )

    return graph_embeddings


def _graphs_precondition_checks(
    graphs: List[Union[nx.Graph, nx.OrderedGraph, nx.DiGraph, nx.OrderedDiGraph]],
    weight_attribute: str,
) -> Optional[str]:
    is_directed = graphs[0].is_directed()

    for graph in graphs:
        check_argument(
            is_directed == graph.is_directed(),
            "graphs must either be all directed or all undirected",
        )

        check_argument(
            not graph.is_multigraph(),
            "Multigraphs are not supported; you must determine how to represent at most "
            "one edge between any two nodes, and handle the corresponding weights "
            "accordingly",
        )

        if not is_real_weighted(graph, weight_attribute=weight_attribute):
            warnings.warn(
                f"Graphs with edges that do not have a real numeric weight set for every "
                f"{weight_attribute} attribute on every edge are treated as an unweighted "
                f"graph - which presumes all weights are `1.0`. If this is incorrect, "
                f"please add a '{weight_attribute}' attribute to every edge with a real, "
                f"numeric value (e.g. an integer or a float) and call this function again."
            )
            weight_attribute = None  # this supercedes what the user said, because
            # not all of the weights are real numbers, if they exist at all
            # this weight=1.0 treatment actually happens in nx.to_scipy_sparse_matrix()

    return weight_attribute


def _elbow_cut_if_needed(
    elbow_cut: Optional[int],
    is_directed: bool,
    singular_values: np.ndarray,
    embedding: Union[np.ndarray, Tuple[np.ndarray, np.ndarray]],
) -> np.ndarray:
    if elbow_cut is None:
        if is_directed:
            embedding = np.concatenate(embedding, axis=1)
    else:
        column_index = _index_of_elbow(singular_values, elbow_cut)

        if is_directed:
            left, right = embedding
            left = left[:, :column_index]
            right = right[:, :column_index]
            embedding = np.concatenate((left, right), axis=1)
        else:
            embedding = embedding[:, :column_index]

    return embedding


def _augment_graph(
    graph: Union[nx.Graph, nx.OrderedGraph, nx.DiGraph, nx.OrderedDiGraph],
    node_ids: Set[Hashable],
    weight_attribute: Optional[str],
    perform_augment_diagonal: bool = True,
) -> np.ndarray:
    graph_sparse = nx.to_scipy_sparse_matrix(
        graph, weight=weight_attribute, nodelist=node_ids
    )

    graphs_loops_removed = remove_loops(graph_sparse)
    graphs_ranked = pass_to_ranks(graphs_loops_removed)

    if perform_augment_diagonal:
        return augment_diagonal(graphs_ranked)

    return graphs_ranked


def _sync_nodes(
    graph_to_reduce: Union[nx.Graph, nx.OrderedGraph, nx.DiGraph, nx.OrderedDiGraph],
    set_of_valid_nodes: Set[Hashable],
) -> None:
    to_remove = []
    for n in graph_to_reduce.nodes():
        if n not in set_of_valid_nodes:
            to_remove.append(n)

    graph_to_reduce.remove_nodes_from(to_remove)

    for node in set_of_valid_nodes:
        if not graph_to_reduce.has_node(node):
            graph_to_reduce.add_node(node)
>>>>>>> d1b278ef
<|MERGE_RESOLUTION|>--- conflicted
+++ resolved
@@ -1,9 +1,8 @@
-<<<<<<< HEAD
 # Copyright (c) Microsoft Corporation.
 # Licensed under the MIT license.
 
 import warnings
-from typing import Any, List, Optional, Set, Tuple, Union
+from typing import Any, Hashable, List, Optional, Set, Tuple, Union
 
 import networkx as nx
 import numpy as np
@@ -32,6 +31,7 @@
     svd_solver_iterations: int = 5,
     svd_seed: Optional[int] = None,
     weight_attribute: str = "weight",
+    use_laplacian: bool = False,
 ) -> List[Tuple[Embeddings, Embeddings]]:
     """
     Generates a pairwise omnibus embedding for each pair of graphs in a list of graphs using the adjacency matrix.
@@ -94,6 +94,10 @@
           Used to seed the PRNG used in the ``randomized`` svd solver algorithm.
     weight_attribute : str (default="weight")
           The edge dictionary key that contains the weight of the edge.
+    use_laplacian : bool (default=False)
+          Determine whether to use the Laplacian matrix of each graph in order to
+          calculate the omnibus embedding using the Laplacian spectral embedding
+          technique.
 
     Returns
     -------
@@ -148,7 +152,8 @@
         "svd_seed must be a nonnegative, 32-bit integer",
     )
 
-    used_weight_attribute = _graphs_precondition_checks(graphs, weight_attribute)
+    weight_attribute = _graphs_precondition_checks(graphs, weight_attribute)
+    perform_augment_diagonal = not use_laplacian
 
     graph_embeddings = []
 
@@ -158,8 +163,9 @@
         union_graph.add_edges_from(graph.edges())
 
     union_graph_lcc: Union[nx.Graph, nx.Digraph, nx.OrderedGraph, nx.OrderedDiGraph] = largest_connected_component(union_graph)
-    union_graph_lcc_nodes: Set[Any] = set(union_graph_lcc.nodes())
-    union_node_ids = np.array(union_graph_lcc_nodes)
+    union_graph_lcc_nodes: Set[Any] = set(list(union_graph_lcc.nodes()))
+
+    union_node_ids = np.array(list(union_graph_lcc_nodes))
 
     previous_graph = graphs[0].copy()
 
@@ -173,10 +179,16 @@
 
         # remove self loops, run pass to ranks and diagonal augmentation
         previous_graph_augmented = _augment_graph(
-            previous_graph, union_graph_lcc_nodes, used_weight_attribute
+            previous_graph,
+            union_graph_lcc_nodes,
+            weight_attribute,
+            perform_augment_diagonal=perform_augment_diagonal,
         )
         current_graph_augmented = _augment_graph(
-            current_graph, union_graph_lcc_nodes, used_weight_attribute
+            current_graph,
+            union_graph_lcc_nodes,
+            weight_attribute,
+            perform_augment_diagonal=perform_augment_diagonal,
         )
 
         model = OmnibusEmbed(
@@ -188,6 +200,7 @@
             diag_aug=False,
             concat=False,
             svd_seed=svd_seed,
+            lse=use_laplacian,
         )
 
         previous_embedding, current_embedding = model.fit_transform(
@@ -253,322 +266,6 @@
     singular_values: np.ndarray,
     embedding: Union[np.ndarray, Tuple[np.ndarray, np.ndarray]],
 ) -> np.ndarray:
-
-    if elbow_cut is None:
-        if is_directed:
-            embedding = np.concatenate(embedding, axis=1)
-    else:
-        column_index = _index_of_elbow(singular_values, elbow_cut)
-
-        if is_directed:
-            left, right = embedding
-            left = left[:, :column_index]
-            right = right[:, :column_index]
-            embedding = np.concatenate((left, right), axis=1)
-        else:
-            embedding = embedding[:, :column_index]
-
-    return embedding
-
-
-def _augment_graph(
-    graph: Union[nx.Graph, nx.OrderedGraph, nx.DiGraph, nx.OrderedDiGraph],
-    node_ids: Set[Any],
-    weight_attribute: Optional[str],
-) -> np.ndarray:
-    graph_as_array: np.ndarray = nx.to_numpy_array(
-        graph, weight=weight_attribute, nodelist=node_ids
-    )
-
-    graphs_loops_removed: np.ndarray = remove_loops(graph_as_array)
-    graphs_ranked: np.ndarray = pass_to_ranks(graphs_loops_removed)
-    graphs_diag_augmented: np.ndarray = augment_diagonal(graphs_ranked)
-
-    return graphs_diag_augmented
-
-
-def _sync_nodes(
-    graph_to_reduce: Union[nx.Graph, nx.OrderedGraph, nx.DiGraph, nx.OrderedDiGraph],
-    set_of_valid_nodes: Set[Any],
-) -> None:
-    to_remove = []
-    for n in graph_to_reduce.nodes():
-        if n not in set_of_valid_nodes:
-            to_remove.append(n)
-
-    graph_to_reduce.remove_nodes_from(to_remove)
-
-    for node in set_of_valid_nodes:
-        if not graph_to_reduce.has_node(node):
-            graph_to_reduce.add_node(node)
-=======
-# Copyright (c) Microsoft Corporation.
-# Licensed under the MIT license.
-
-import warnings
-from typing import Hashable, List, Optional, Set, Tuple, Union
-
-import networkx as nx
-import numpy as np
-from beartype import beartype
-
-from graspologic.embed import OmnibusEmbed
-from graspologic.preconditions import check_argument, is_real_weighted
-from graspologic.utils import (
-    augment_diagonal,
-    largest_connected_component,
-    pass_to_ranks,
-    remove_loops,
-)
-
-from . import __SVD_SOLVER_TYPES
-from ._elbow import _index_of_elbow
-from .embeddings import Embeddings
-
-
-@beartype
-def omnibus_embedding_pairwise(
-    graphs: List[Union[nx.Graph, nx.OrderedGraph, nx.DiGraph, nx.OrderedDiGraph]],
-    dimensions: int = 100,
-    elbow_cut: Optional[int] = None,
-    svd_solver_algorithm: str = "randomized",
-    svd_solver_iterations: int = 5,
-    svd_seed: Optional[int] = None,
-    weight_attribute: str = "weight",
-    use_laplacian: bool = False,
-) -> List[Tuple[Embeddings, Embeddings]]:
-    """
-    Generates a pairwise omnibus embedding for each pair of graphs in a list of graphs using the adjacency matrix.
-    If given graphs A, B, and C, the embeddings will be computed for A, B and B, C.
-
-    If the node labels differ between each pair of graphs, then those nodes will only be found in the resulting embedding
-    if they exist in the largest connected component of the union of all edges across all graphs in the time series.
-
-    Graphs will always have their diagonal augmented. In other words, a self-loop
-    will be created for each node with a weight corresponding to the weighted degree.
-
-    Lastly, all weights will be rescaled based on their relative rank in the graph,
-    which is beneficial in minimizing anomalous results if some edge weights are
-    extremely atypical of the rest of the graph.
-
-    Parameters
-    ----------
-    graphs : List[Union[nx.Graph, nx.OrderedGraph, nx.DiGraph, nx.OrderedDiGraph]]
-          A list of undirected or directed graphs. The graphs **must**:
-
-          - be fully numerically weighted (every edge must have a real, numeric weight
-            or else it will be treated as an unweighted graph)
-          - be a basic graph (meaning it should not be a multigraph; if you have a
-            multigraph you must first decide how you want to handle the weights of the
-            edges between two nodes, whether summed, averaged, last-wins,
-            maximum-weight-only, etc)
-    dimensions : int (default=100)
-          Dimensions to use for the svd solver.
-          For undirected graphs, if ``elbow_cut==None``, you will receive an embedding
-          that has ``nodes`` rows and ``dimensions`` columns.
-          For directed graphs, if ``elbow_cut==None``, you will receive an embedding that
-          has ``nodes`` rows and ``2*dimensions`` columns.
-          If ``elbow_cut`` is specified to be not ``None``, we will cut the embedding at
-          ``elbow_cut`` elbow, but the provided ``dimensions`` will be used in the
-          creation of the SVD.
-    elbow_cut : Optional[int] (default=None)
-          Using a process described by Zhu & Ghodsi in their paper "Automatic
-          dimensionality selection from the scree plot via the use of profile likelihood",
-          truncate the dimensionality of the return on the ``elbow_cut``-th elbow.
-          By default this value is ``None`` but can be used to reduce the dimensionality
-          of the returned tensors.
-    svd_solver_algorithm : str (default="randomized")
-          allowed values: {'randomized', 'full', 'truncated'}
-
-          SVD solver to use:
-
-              - 'randomized'
-                  Computes randomized svd using
-                  :func:`sklearn.utils.extmath.randomized_svd`
-              - 'full'
-                  Computes full svd using :func:`scipy.linalg.svd`
-                  Does not support ``graph`` input of type scipy.sparse.csr_matrix
-              - 'truncated'
-                  Computes truncated svd using :func:`scipy.sparse.linalg.svds`
-    svd_solver_iterations : int (default=5)
-          Number of iterations for randomized SVD solver. Not used by 'full' or
-          'truncated'. The default is larger than the default in randomized_svd
-          to handle sparse matrices that may have large slowly decaying spectrum.
-    svd_seed : Optional[int] (default=None)
-          Used to seed the PRNG used in the ``randomized`` svd solver algorithm.
-    weight_attribute : str (default="weight")
-          The edge dictionary key that contains the weight of the edge.
-    use_laplacian : bool (default=False)
-          Determine whether to use the Laplacian matrix of each graph in order to
-          calculate the omnibus embedding using the Laplacian spectral embedding
-          technique.
-
-    Returns
-    -------
-    List[Tuple[Embeddings, Embeddings]]
-
-    Raises
-    ------
-    beartype.roar.BeartypeCallHintPepParamException if parameters do not match type hints
-    ValueError if values are not within appropriate ranges or allowed values
-
-    See Also
-    --------
-    graspologic.pipeline.embed.Embeddings
-    graspologic.embed.OmnibusEmbed
-    graspologic.embed.AdjacencySpectralEmbed
-    graspologic.embed.select_svd
-
-    References
-    ----------
-    .. [1] Levin, K., Athreya, A., Tang, M., Lyzinski, V., & Priebe, C. E. (2017,
-         November). A central limit theorem for an omnibus embedding of multiple random
-         dot product graphs. In Data Mining Workshops (ICDMW), 2017 IEEE International
-         Conference on (pp. 964-967). IEEE.
-
-    .. [2] Sussman, D.L., Tang, M., Fishkind, D.E., Priebe, C.E.  "A
-         Consistent Adjacency Spectral Embedding for Stochastic Blockmodel Graphs,"
-         Journal of the American Statistical Association, Vol. 107(499), 2012
-
-    .. [3] Levin, K., Roosta-Khorasani, F., Mahoney, M. W., & Priebe, C. E. (2018).
-          Out-of-sample extension of graph adjacency spectral embedding. PMLR: Proceedings
-          of Machine Learning Research, 80, 2975-2984.
-
-    .. [4] Zhu, M. and Ghodsi, A. (2006). Automatic dimensionality selection from the
-          scree plot via the use of profile likelihood. Computational Statistics & Data
-          Analysis, 51(2), pp.918-930.
-    """
-    check_argument(len(graphs) > 1, "more than one graph is required")
-
-    check_argument(dimensions >= 1, "dimensions must be positive")
-
-    check_argument(elbow_cut is None or elbow_cut >= 1, "elbow_cut must be positive")
-
-    check_argument(
-        svd_solver_algorithm in __SVD_SOLVER_TYPES,
-        f"svd_solver_algorithm must be one of the values in {','.join(__SVD_SOLVER_TYPES)}",
-    )
-
-    check_argument(svd_solver_iterations >= 1, "svd_solver_iterations must be positive")
-
-    check_argument(
-        svd_seed is None or 0 <= svd_seed <= 2 ** 32 - 1,
-        "svd_seed must be a nonnegative, 32-bit integer",
-    )
-
-    weight_attribute = _graphs_precondition_checks(graphs, weight_attribute)
-    perform_augment_diagonal = not use_laplacian
-
-    graph_embeddings = []
-
-    # create a graph that contains all nodes and edges across the entire corpus
-    union_graph = graphs[0].copy()
-    for graph in graphs[1:]:
-        union_graph.add_edges_from(graph.edges())
-
-    union_graph_lcc = largest_connected_component(union_graph)
-    union_graph_lcc_nodes = set(list(union_graph_lcc.nodes()))
-
-    union_node_ids = np.array(list(union_graph_lcc_nodes))
-
-    previous_graph = graphs[0].copy()
-
-    for graph in graphs[1:]:
-        current_graph = graph.copy()
-
-        # assure both graphs contain the exact same node set
-        # by removing nodes or adding isolates as needed
-        _sync_nodes(previous_graph, union_graph_lcc_nodes)
-        _sync_nodes(current_graph, union_graph_lcc_nodes)
-
-        # remove self loops, run pass to ranks and diagonal augmentation
-        previous_graph_augmented = _augment_graph(
-            previous_graph,
-            union_graph_lcc_nodes,
-            weight_attribute,
-            perform_augment_diagonal=perform_augment_diagonal,
-        )
-        current_graph_augmented = _augment_graph(
-            current_graph,
-            union_graph_lcc_nodes,
-            weight_attribute,
-            perform_augment_diagonal=perform_augment_diagonal,
-        )
-
-        model = OmnibusEmbed(
-            n_components=dimensions,
-            n_elbows=None,  # we will do elbow cuts
-            algorithm=svd_solver_algorithm,
-            n_iter=svd_solver_iterations,
-            check_lcc=False,
-            diag_aug=False,
-            concat=False,
-            svd_seed=svd_seed,
-            lse=use_laplacian,
-        )
-
-        previous_embedding, current_embedding = model.fit_transform(
-            graphs=[previous_graph_augmented, current_graph_augmented]
-        )
-
-        previous_embedding_cut = _elbow_cut_if_needed(
-            elbow_cut, graph.is_directed(), model.singular_values_, previous_embedding
-        )
-
-        current_embedding_cut = _elbow_cut_if_needed(
-            elbow_cut, graph.is_directed(), model.singular_values_, current_embedding
-        )
-
-        graph_embeddings.append(
-            (
-                Embeddings(union_node_ids, previous_embedding_cut),
-                Embeddings(union_node_ids, current_embedding_cut),
-            )
-        )
-
-    return graph_embeddings
-
-
-def _graphs_precondition_checks(
-    graphs: List[Union[nx.Graph, nx.OrderedGraph, nx.DiGraph, nx.OrderedDiGraph]],
-    weight_attribute: str,
-) -> Optional[str]:
-    is_directed = graphs[0].is_directed()
-
-    for graph in graphs:
-        check_argument(
-            is_directed == graph.is_directed(),
-            "graphs must either be all directed or all undirected",
-        )
-
-        check_argument(
-            not graph.is_multigraph(),
-            "Multigraphs are not supported; you must determine how to represent at most "
-            "one edge between any two nodes, and handle the corresponding weights "
-            "accordingly",
-        )
-
-        if not is_real_weighted(graph, weight_attribute=weight_attribute):
-            warnings.warn(
-                f"Graphs with edges that do not have a real numeric weight set for every "
-                f"{weight_attribute} attribute on every edge are treated as an unweighted "
-                f"graph - which presumes all weights are `1.0`. If this is incorrect, "
-                f"please add a '{weight_attribute}' attribute to every edge with a real, "
-                f"numeric value (e.g. an integer or a float) and call this function again."
-            )
-            weight_attribute = None  # this supercedes what the user said, because
-            # not all of the weights are real numbers, if they exist at all
-            # this weight=1.0 treatment actually happens in nx.to_scipy_sparse_matrix()
-
-    return weight_attribute
-
-
-def _elbow_cut_if_needed(
-    elbow_cut: Optional[int],
-    is_directed: bool,
-    singular_values: np.ndarray,
-    embedding: Union[np.ndarray, Tuple[np.ndarray, np.ndarray]],
-) -> np.ndarray:
     if elbow_cut is None:
         if is_directed:
             embedding = np.concatenate(embedding, axis=1)
@@ -596,11 +293,12 @@
         graph, weight=weight_attribute, nodelist=node_ids
     )
 
-    graphs_loops_removed = remove_loops(graph_sparse)
-    graphs_ranked = pass_to_ranks(graphs_loops_removed)
+    graphs_loops_removed: np.ndarray = remove_loops(graph_sparse)
+    graphs_ranked: np.ndarray = pass_to_ranks(graphs_loops_removed)
 
     if perform_augment_diagonal:
-        return augment_diagonal(graphs_ranked)
+        graphs_diag_augmented: np.ndarray = augment_diagonal(graphs_ranked)
+        return graphs_diag_augmented
 
     return graphs_ranked
 
@@ -618,5 +316,4 @@
 
     for node in set_of_valid_nodes:
         if not graph_to_reduce.has_node(node):
-            graph_to_reduce.add_node(node)
->>>>>>> d1b278ef
+            graph_to_reduce.add_node(node)