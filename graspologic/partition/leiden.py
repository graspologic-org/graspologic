--- conflicted
+++ resolved
@@ -335,13 +335,8 @@
         graph, is_weighted, weight_attribute, check_directed, weight_default
     )
 
-<<<<<<< HEAD
-    _improved, _modularity, native_partitions = gn.leiden(
-        edges=graph,
-=======
     _modularity, partitions = gn.leiden(
         edges=edges,
->>>>>>> 1f8eeec5
         starting_communities=starting_communities,
         resolution=resolution,
         randomness=randomness,
@@ -350,9 +345,6 @@
         seed=random_seed,
         trials=trials,
     )
-    
-    # to be fixed in 738, should be Dict[Any, int]
-    partitions: Dict[str, int] = native_partitions
 
     proper_partitions = {
         node_id_mapping[key]: value for key, value in partitions.items()
