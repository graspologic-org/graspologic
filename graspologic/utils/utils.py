--- conflicted
+++ resolved
@@ -708,7 +708,7 @@
     return plug_in_variance_estimator
 
 
-<<<<<<< HEAD
+
 def remove_vertices(graph, indices, return_removed=False):
     """
     Remove a subgraph of adjacency vectors from an adjacency matrix, giving back the
@@ -790,7 +790,7 @@
             return A, (vertices, vertices_right)
         return A, vertices
     return A
-=======
+
 def remap_labels(
     y_true: Union[List, np.ndarray, pd.Series],
     y_pred: Union[List, np.ndarray, pd.Series],
@@ -874,5 +874,4 @@
     if return_map:
         return remapped_y_pred, label_map
     else:
-        return remapped_y_pred
->>>>>>> 52af6e8f
+        return remapped_y_pred