--- conflicted
+++ resolved
@@ -2,14 +2,9 @@
 # Licensed under the MIT License.
 
 import warnings
-from collections.abc import Iterable
 from functools import reduce
 from pathlib import Path
-<<<<<<< HEAD
-from typing import Any, Callable, List, Optional, Tuple, Union
-=======
-from typing import Any, Dict, List, Tuple, Union
->>>>>>> 1f8eeec5
+from typing import Any, Callable, Dict, Iterable, List, Optional, Tuple, Union
 
 import networkx as nx
 import numpy as np
@@ -61,11 +56,13 @@
     networkx.Graph, numpy.array
     """
     if isinstance(graph, (nx.Graph, nx.DiGraph, nx.MultiGraph, nx.MultiDiGraph)):
-        out = nx.to_numpy_array(graph, nodelist=sorted(graph.nodes), dtype=np.float_)
+        out = nx.to_numpy_array(graph, nodelist=sorted(graph.nodes), dtype=np.float)
     elif isinstance(graph, (np.ndarray, np.memmap, csr_matrix)):
         shape = graph.shape
         if len(shape) > 3:
-            msg = f"Input tensor must have at most 3 dimensions, not {len(shape)}."
+            msg = "Input tensor must have at most 3 dimensions, not {}.".format(
+                len(shape)
+            )
             raise ValueError(msg)
         elif len(shape) == 3:
             if shape[1] != shape[2]:
@@ -87,8 +84,10 @@
             copy=copy,
         )
     else:
-        msg = f"Input must be networkx.Graph, np.array, or " \
-              f"scipy.sparse.csr_matrix,not {type(graph)}."
+        msg = "Input must be networkx.Graph, np.array, or scipy.sparse.csr_matrix,\
+        not {}.".format(
+            type(graph)
+        )
         raise TypeError(msg)
     return out
 
@@ -243,10 +242,6 @@
         )
 
 
-<<<<<<< HEAD
-def is_almost_symmetric(X: np.ndarray, atol: float = 1e-15) -> bool:
-    return abs(X - X.T).max() <= atol
-=======
 def is_almost_symmetric(
     x: Union[np.ndarray, scipy.sparse.spmatrix], atol: float = 1e-15
 ) -> bool:
@@ -278,7 +273,6 @@
         return abs(x - x.T).max() <= atol
     else:
         raise TypeError("input a correct matrix type.")
->>>>>>> 1f8eeec5
 
 
 def symmetrize(graph, method: str = "avg"):
