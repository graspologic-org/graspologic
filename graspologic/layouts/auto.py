--- conflicted
+++ resolved
@@ -212,16 +212,7 @@
     return lcc_graph, positions
 
 
-<<<<<<< HEAD
-def _largest_connected_component(graph: nx.Graph) -> nx.Graph:
-    largest_component = max(nx.connected_components(graph), key=len)
-    return graph.subgraph(largest_component).copy()
-
-
-def _approximate_prune(graph: nx.Graph, max_edges_to_keep: int = 1000000) -> None:
-=======
 def _approximate_prune(graph: nx.Graph, max_edges_to_keep: int = 1000000):
->>>>>>> 1f8eeec5
     num_edges = len(graph.edges())
     logger.info(f"num edges: {num_edges}")
 
