# Copyright 2019 NeuroData (http://neurodata.io)
#
# Licensed under the Apache License, Version 2.0 (the "License");
# you may not use this file except in compliance with the License.
# You may obtain a copy of the License at
#
#     http://www.apache.org/licenses/LICENSE-2.0
#
# Unless required by applicable law or agreed to in writing, software
# distributed under the License is distributed on an "AS IS" BASIS,
# WITHOUT WARRANTIES OR CONDITIONS OF ANY KIND, either express or implied.
# See the License for the specific language governing permissions and
# limitations under the License.

import warnings
from collections import Iterable
from functools import reduce
from pathlib import Path

import networkx as nx
import numpy as np
from sklearn.utils import check_array


def import_graph(graph, copy=True):
    """
    A function for reading a graph and returning a shared data type. 

    Parameters
    ----------
    graph: object
        Either array-like, shape (n_vertices, n_vertices) numpy array,
        or an object of type networkx.Graph.

    copy: bool, (default=True)
        Whether to return a copied version of array. If False and input is np.array,
        the output returns the original input.

    Returns
    -------
    out: array-like, shape (n_vertices, n_vertices)
        A graph.
        
    See Also
    --------
    networkx.Graph, numpy.array
    """
    if isinstance(graph, (nx.Graph, nx.DiGraph, nx.MultiGraph, nx.MultiDiGraph)):
        out = nx.to_numpy_array(graph, nodelist=sorted(graph.nodes), dtype=np.float)
    elif isinstance(graph, (np.ndarray, np.memmap)):
        shape = graph.shape
        if len(shape) > 3:
            msg = "Input tensor must have at most 3 dimensions, not {}.".format(
                len(shape)
            )
            raise ValueError(msg)
        elif len(shape) == 3:
            if shape[1] != shape[2]:
                msg = "Input tensor must have same number of vertices."
                raise ValueError(msg)
            min_features = shape[1]
            min_samples = 2
        else:
            min_features = np.max(shape)
            min_samples = min_features
        out = check_array(
            graph,
            dtype=[np.float64, np.float32],
            ensure_2d=True,
            allow_nd=True,  # For omni tensor input
            ensure_min_features=min_features,
            ensure_min_samples=min_samples,
            copy=copy,
        )
    else:
        msg = "Input must be networkx.Graph or np.array, not {}.".format(type(graph))
        raise TypeError(msg)
    return out


def import_edgelist(
    path, extension="edgelist", delimiter=None, nodetype=int, return_vertices=False
):
    """
    Function for reading a single or multiple edgelists. When importing multiple 
    edgelists, the union of vertices from all graphs is computed so that each output
    graph have matched vertex set. The order of nodes are sorted by node values.

    Parameters
    ----------
    path : str, Path object, or iterable
        If ``path`` is a directory, then the importing order will be sorted in 
        alphabetical order.

    extension : str, optional
        If ``path`` is a directory, then the function will convert all files
        with matching extension. 

    delimiter : str or None, default=None, optional
        Delimiter of edgelist. If None, the delimiter is whitespace.

    nodetype : int (default), float, str, Python type, optional
       Convert node data from strings to specified type.

    return_vertices : bool, default=False, optional
        Returns the union of all ind

    Returns
    -------
    out : list of array-like, or array-like, shape (n_vertices, n_vertices)
        If ``path`` is a directory, a list of arrays is returned. If ``path`` is a file,
        an array is returned.

    vertices : array-like, shape (n_vertices, )
        If ``return_vertices`` == True, then returns an array of all vertices that were 
        included in the output graphs. 
    """
    # p = Path(path)
    if not isinstance(path, (str, Path, Iterable)):
        msg = "path must be a string or Iterable, not {}".format(type(path))
        raise TypeError(msg)

    # get a list of files to import
    if isinstance(path, (str, Path)):
        p = Path(path)
        if p.is_dir():
            files = sorted(p.glob("*" + extension))
        elif p.is_file():
            files = [p]
        else:
            raise ValueError("No graphs founds to import.")
    else:  # path is an iterable
        files = [Path(f) for f in path]

    if len(files) == 0:
        msg = "No files found with '{}' extension found.".format(extension)
        raise ValueError(msg)

    graphs = [
        nx.read_weighted_edgelist(f, nodetype=nodetype, delimiter=delimiter)
        for f in files
    ]

    if all(len(G.nodes) == 0 for G in graphs):
        msg = (
            "All graphs have 0 vertices. Please double check if proper "
            + "'delimiter' is given."
        )
        warnings.warn(msg, UserWarning)

    # Compute union of all vertices
    vertices = np.sort(reduce(np.union1d, [G.nodes for G in graphs]))
    out = [nx.to_numpy_array(G, nodelist=vertices, dtype=np.float) for G in graphs]

    # only return adjacency matrix if input is only 1 graph
    if len(out) == 1:
        out = out[0]

    if return_vertices:
        return out, vertices
    else:
        return out


def is_symmetric(X):
    return np.array_equal(X, X.T)


def is_loopless(X):
    return not np.any(np.diag(X) != 0)


def is_unweighted(X):
    return ((X == 0) | (X == 1)).all()


def is_almost_symmetric(X, atol=1e-15):
    return np.allclose(X, X.T, atol=atol)


def symmetrize(graph, method="avg"):
    """
    A function for forcing symmetry upon a graph.

    Parameters
    ----------
    graph: object
        Either array-like, (n_vertices, n_vertices) numpy matrix,
        or an object of type networkx.Graph.

    method: {'avg' (default), 'triu', 'tril',}, optional
        An option indicating which half of the edges to
        retain when symmetrizing. 

            - 'avg'
                Retain the average weight between the upper and lower 
                right triangle, of the adjacency matrix.
            - 'triu'
                Retain the upper right triangle.
            - 'tril'
                Retain the lower left triangle.
            

    Returns
    -------
    graph: array-like, shape (n_vertices, n_vertices)
        the graph with asymmetries removed.

    Examples
    --------
    >>> a = np.array([
    ...    [0, 1, 1], 
    ...    [0, 0, 1], 
    ...    [0, 0, 1]])
    >>> symmetrize(a, method="triu")
    array([[0, 1, 1],
           [1, 0, 1],
           [1, 1, 1]])
    """
    # graph = import_graph(graph)
    if method == "triu":
        graph = np.triu(graph)
    elif method == "tril":
        graph = np.tril(graph)
    elif method == "avg":
        graph = (np.triu(graph) + np.tril(graph)) / 2
    else:
        msg = "You have not passed a valid parameter for the method."
        raise ValueError(msg)
    # A = A + A' - diag(A)
    graph = graph + graph.T - np.diag(np.diag(graph))
    return graph


def remove_loops(graph):
    """
    A function to remove loops from a graph.

    Parameters
    ----------
    graph: object
        Either array-like, (n_vertices, n_vertices) numpy matrix,
        or an object of type networkx.Graph.

    Returns
    -------
    graph: array-like, shape(n_vertices, n_vertices)
        the graph with self-loops (edges between the same node) removed.
    """
    graph = import_graph(graph)
    graph = graph - np.diag(np.diag(graph))

    return graph


def to_laplace(graph, form="DAD", regularizer=None):
    r"""
    A function to convert graph adjacency matrix to graph Laplacian. 

    Currently supports I-DAD, DAD, and R-DAD Laplacians, where D is the diagonal
    matrix of degrees of each node raised to the -1/2 power, I is the 
    identity matrix, and A is the adjacency matrix.
    
    R-DAD is regularized Laplacian: where :math:`D_t = D + regularizer*I`.

    Parameters
    ----------
    graph: object
        Either array-like, (n_vertices, n_vertices) numpy array,
        or an object of type networkx.Graph.

    form: {'I-DAD' (default), 'DAD', 'R-DAD'}, string, optional
        
        - 'I-DAD'
            Computes :math:`L = I - D_i*A*D_i`
        - 'DAD'
            Computes :math:`L = D_o*A*D_i`
        - 'R-DAD'
            Computes :math:`L = D_o^r*A*D_i^r` 
            where :math:`D_o^r = D_o + regularizer * I` and likewise for :math:`D_i`

    regularizer: int, float or None, optional (default=None)
        Constant to add to the degree vector(s). If None, average node degree is added. 
        If int or float, must be >= 0. Only used when ``form`` == 'R-DAD'.

    Returns
    -------
    L: numpy.ndarray
        2D (n_vertices, n_vertices) array representing graph 
        Laplacian of specified form

    References
    ----------
    .. [1] Qin, Tai, and Karl Rohe. "Regularized spectral clustering
           under the degree-corrected stochastic blockmodel." In Advances
           in Neural Information Processing Systems, pp. 3120-3128. 2013

<<<<<<< HEAD
    .. [2] Rohe, Karl, Tai Qin, and Bin Yu. "Co-clustering directed graphs to discover
           asymmetries and directional communities." Proceedings of the National Academy
           of Sciences 113.45 (2016): 12679-12684.
=======
    Examples
    --------
    >>> a = np.array([
    ...    [0, 1, 1], 
    ...    [1, 0, 0],  
    ...    [1, 0, 0]])
    >>> to_laplace(a, "DAD")
    array([[0.        , 0.70710678, 0.70710678],
           [0.70710678, 0.        , 0.        ],
           [0.70710678, 0.        , 0.        ]])

>>>>>>> 952baf0c
    """
    valid_inputs = ["I-DAD", "DAD", "R-DAD"]
    if form not in valid_inputs:
        raise TypeError("Unsuported Laplacian normalization")

    A = import_graph(graph)

    in_degree = np.sum(A, axis=0)
    out_degree = np.sum(A, axis=1)

    # regularize laplacian with parameter
    # set to average degree
    if form == "R-DAD":
        if regularizer is None:
            regularizer = np.mean(out_degree)
        elif not isinstance(regularizer, (int, float)):
            raise TypeError(
                "Regularizer must be a int or float, not {}".format(type(regularizer))
            )
        elif regularizer < 0:
            raise ValueError("Regularizer must be greater than or equal to 0")

        in_degree += regularizer
        out_degree += regularizer

    with np.errstate(divide="ignore"):
        in_root = 1 / np.sqrt(in_degree)  # this is 10x faster than ** -0.5
        out_root = 1 / np.sqrt(out_degree)

    in_root[np.isinf(in_root)] = 0
    out_root[np.isinf(out_root)] = 0

    in_root = np.diag(in_root)  # just change to sparse diag for sparse support
    out_root = np.diag(out_root)

    if form == "I-DAD":
        L = np.diag(in_degree) - A
        L = in_root @ L @ in_root
    elif form == "DAD" or form == "R-DAD":
        L = out_root @ A @ in_root
    if is_symmetric(A):
        return symmetrize(
            L, method="avg"
        )  # sometimes machine prec. makes this necessary
    return L


def is_fully_connected(graph):
    r"""
    Checks whether the input graph is fully connected in the undirected case
    or weakly connected in the directed case. 

    Connected means one can get from any vertex u to vertex v by traversing
    the graph. For a directed graph, weakly connected means that the graph 
    is connected after it is converted to an unweighted graph (ignore the 
    direction of each edge)

    Parameters
    ----------
    graph: nx.Graph, nx.DiGraph, nx.MultiDiGraph, nx.MultiGraph, np.ndarray
        Input graph in any of the above specified formats. If np.ndarray, 
        interpreted as an :math:`n \times n` adjacency matrix

    Returns
    -------
    boolean: True if the entire input graph is connected

    References
    ----------
    http://mathworld.wolfram.com/ConnectedGraph.html
    http://mathworld.wolfram.com/WeaklyConnectedDigraph.html

    Examples
    --------
    >>> a = np.array([
    ...    [0, 1, 0], 
    ...    [1, 0, 0], 
    ...    [0, 0, 0]])
    >>> is_fully_connected(a)
    False
    """
    if type(graph) is np.ndarray:
        if is_symmetric(graph):
            g_object = nx.Graph()
        else:
            g_object = nx.DiGraph()
        graph = nx.from_numpy_array(graph, create_using=g_object)
    if type(graph) in [nx.Graph, nx.MultiGraph]:
        return nx.is_connected(graph)
    elif type(graph) in [nx.DiGraph, nx.MultiDiGraph]:
        return nx.is_weakly_connected(graph)


def get_lcc(graph, return_inds=False):
    r"""
    Finds the largest connected component for the input graph. 

    The largest connected component is the fully connected subgraph
    which has the most nodes. 

    Parameters
    ----------
    graph: nx.Graph, nx.DiGraph, nx.MultiDiGraph, nx.MultiGraph, np.ndarray
        Input graph in any of the above specified formats. If np.ndarray, 
        interpreted as an :math:`n \times n` adjacency matrix
    
    return_inds: boolean, default: False
        Whether to return a np.ndarray containing the indices in the original
        adjacency matrix that were kept and are now in the returned graph.
        Ignored when input is networkx object

    Returns
    -------
    graph: nx.Graph, nx.DiGraph, nx.MultiDiGraph, nx.MultiGraph, np.ndarray
        New graph of the largest connected component of the input parameter. 

    inds: (optional)
        Indices from the original adjacency matrix that were kept after taking
        the largest connected component 
    """
    input_ndarray = False
    if type(graph) is np.ndarray:
        input_ndarray = True
        if is_symmetric(graph):
            g_object = nx.Graph()
        else:
            g_object = nx.DiGraph()
        graph = nx.from_numpy_array(graph, create_using=g_object)
    if type(graph) in [nx.Graph, nx.MultiGraph]:
        lcc_nodes = max(nx.connected_components(graph), key=len)
    elif type(graph) in [nx.DiGraph, nx.MultiDiGraph]:
        lcc_nodes = max(nx.weakly_connected_components(graph), key=len)
    lcc = graph.subgraph(lcc_nodes).copy()
    lcc.remove_nodes_from([n for n in lcc if n not in lcc_nodes])
    if return_inds:
        nodelist = np.array(list(lcc_nodes))
    if input_ndarray:
        lcc = nx.to_numpy_array(lcc)
    if return_inds:
        return lcc, nodelist
    return lcc


def get_multigraph_union_lcc(graphs, return_inds=False):
    r"""
    Finds the union of all multiple graphs, then compute the largest connected
    component.

    Parameters
    ----------
    graphs: list or np.ndarray
        List of array-like, (n_vertices, n_vertices), or list of np.ndarray
        nx.Graph, nx.DiGraph, nx.MultiDiGraph, nx.MultiGraph.
        
    return_inds: boolean, default: False
        Whether to return a np.ndarray containing the indices in the original
        adjacency matrix that were kept and are now in the returned graph.
        Ignored when input is networkx object
    
    Returns
    -------
    out : list or np.ndarray
        If input was a list
    """
    if isinstance(graphs, list):
        if not isinstance(graphs[0], np.ndarray):
            raise NotImplementedError

        out = [import_graph(g) for g in graphs]
        if len(set(map(np.shape, out))) != 1:
            msg = "All input graphs must have the same size"
            raise ValueError(msg)
        bar = np.stack(out).mean(axis=0)
    elif isinstance(graphs, np.ndarray):
        shape = graphs.shape
        if shape[1] != shape[2]:
            msg = "Input graphs must be square"
            raise ValueError(msg)
        bar = graphs.mean(axis=0)
    else:
        msg = "Expected list or np.ndarray, but got {} instead.".format(type(graphs))
        raise ValueError(msg)

    _, idx = get_lcc(bar, return_inds=True)
    idx = np.array(idx)

    if isinstance(graphs, np.ndarray):
        graphs[:, idx[:, None], idx]
    elif isinstance(graphs, list):
        if isinstance(graphs[0], np.ndarray):
            graphs = [g[idx[:, None], idx] for g in graphs]
    if return_inds:
        return graphs, idx
    return graphs


def get_multigraph_intersect_lcc(graphs, return_inds=False):
    r"""
    Finds the intersection of multiple graphs's largest connected components. 

    Computes the largest connected component for each graph that was input, and 
    takes the intersection over all of these resulting graphs. Note that this 
    does not guarantee finding the largest graph where every node is shared among
    all of the input graphs.

    Parameters
    ----------
    graphs: list or np.ndarray
        if list, each element must be an :math:`n \times n` np.ndarray adjacency matrix
        
    return_inds: boolean, default: False
        Whether to return a np.ndarray containing the indices in the original
        adjacency matrix that were kept and are now in the returned graph.
        Ignored when input is networkx object
    
    Returns
    -------
    graph: nx.Graph, nx.DiGraph, nx.MultiDiGraph, nx.MultiGraph, np.ndarray
        New graph of the largest connected component of the input parameter. 

    inds: (optional)
        Indices from the original adjacency matrix that were kept after taking
        the largest connected component 
    """
    lcc_by_graph = []
    inds_by_graph = []
    for graph in graphs:
        lcc, inds = get_lcc(graph, return_inds=True)
        lcc_by_graph.append(lcc)
        inds_by_graph.append(inds)
    inds_intersection = reduce(np.intersect1d, inds_by_graph)
    new_graphs = []
    for graph in graphs:
        if type(graph) is np.ndarray:
            lcc = graph[inds_intersection, :][:, inds_intersection]
        else:
            lcc = graph.subgraph(inds_intersection).copy()
            lcc.remove_nodes_from([n for n in lcc if n not in inds_intersection])
        new_graphs.append(lcc)
    # this is not guaranteed be connected after one iteration because taking the
    # intersection of nodes among graphs can cause some components to become
    # disconnected, so, we check for this and run again if necessary
    recurse = False
    for new_graph in new_graphs:
        if not is_fully_connected(new_graph):
            recurse = True
            break
    if recurse:
        new_graphs, new_inds_intersection = get_multigraph_intersect_lcc(
            new_graphs, return_inds=True
        )
        # new inds intersection are the indices of new_graph that were kept on recurse
        # need to do this because indices could have shifted during recursion
        if type(graphs[0]) is np.ndarray:
            inds_intersection = inds_intersection[new_inds_intersection]
        else:
            inds_intersection = new_inds_intersection
    if type(graphs) != list:
        new_graphs = np.stack(new_graphs)
    if return_inds:
        return new_graphs, inds_intersection
    else:
        return new_graphs


def augment_diagonal(graph, weight=1):
    r"""
    Replaces the diagonal of adjacency matrix with the sum of the edge weight.
    This is equivalent to the degree for a weighted network.

    For directed graphs, the degree used is the out degree (number) of 
    edges leaving the vertex. Ignores self-loops when calculating degree.

    Parameters
    ----------
    graph: nx.Graph, nx.DiGraph, nx.MultiDiGraph, nx.MultiGraph, np.ndarray
        Input graph in any of the above specified formats. If np.ndarray, 
        interpreted as an :math:`n \times n` adjacency matrix
    weight: int
         Weight to be applied to each index.
    
    Returns
    -------
    graph: np.array
        Adjacency matrix with average degrees added to the diagonal.

    Examples
    --------
    >>> a = np.array([
    ...    [0, 1, 1], 
    ...    [1, 0, 0], 
    ...    [1, 0, 0]])
    >>> augment_diagonal(a)
    array([[1. , 1. , 1. ],
           [1. , 0.5, 0. ],
           [1. , 0. , 0.5]])
    """
    graph = import_graph(graph)
    graph = remove_loops(graph)
    divisor = graph.shape[0] - 1
    # use out degree for directed graph
    # ignore self loops in either case
    degrees = np.sum(graph, axis=1)
    diag = weight * degrees / divisor
    graph += np.diag(diag)
    return graph


def binarize(graph):
    """
    Binarize the input adjacency matrix.

    Parameters
    ----------
    graph: nx.Graph, nx.DiGraph, nx.MultiDiGraph, nx.MultiGraph, np.ndarray
        Input graph in any of the above specified formats. If np.ndarray, 
        interpreted as an :math:`n \times n` adjacency matrix
    
    Returns
    -------
    graph: np.array
        Adjacency matrix with all nonzero values transformed to one.

    Examples
    --------
    >>> a = np.array([[0, 1, 2], [1, 0, 3], [2, 3, 0]])
    >>> binarize(a)
    array([[0., 1., 1.],
           [1., 0., 1.],
           [1., 1., 0.]])
    """
    graph = import_graph(graph)
    graph[graph != 0] = 1
    return graph


def cartprod(*arrays):
    """
    Compute the cartesian product of multiple arrays
    """
    N = len(arrays)
    return np.transpose(
        np.meshgrid(*arrays, indexing="ij"), np.roll(np.arange(N + 1), -1)
    ).reshape(-1, N)<|MERGE_RESOLUTION|>--- conflicted
+++ resolved
@@ -295,11 +295,10 @@
            under the degree-corrected stochastic blockmodel." In Advances
            in Neural Information Processing Systems, pp. 3120-3128. 2013
 
-<<<<<<< HEAD
     .. [2] Rohe, Karl, Tai Qin, and Bin Yu. "Co-clustering directed graphs to discover
            asymmetries and directional communities." Proceedings of the National Academy
            of Sciences 113.45 (2016): 12679-12684.
-=======
+
     Examples
     --------
     >>> a = np.array([
@@ -311,7 +310,6 @@
            [0.70710678, 0.        , 0.        ],
            [0.70710678, 0.        , 0.        ]])
 
->>>>>>> 952baf0c
     """
     valid_inputs = ["I-DAD", "DAD", "R-DAD"]
     if form not in valid_inputs:
