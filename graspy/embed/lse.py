# ase.py
# Created by Ben Pedigo on 2018-09-26.
# Email: bpedigo@jhu.edu

from .embed import BaseEmbed
from .svd import selectSVD
from ..utils import import_graph, to_laplace
import numpy as np


class LaplacianSpectralEmbed(BaseEmbed):
    """
    Class for computing the laplacian spectral embedding of a graph 
    
    The laplacian spectral embedding (LSE) is a k-dimensional Euclidean representation of 
    the graph based on its Laplacian matrix [1]_. It relies on an SVD to reduce the dimensionality
    to the specified k, or if k is unspecified, can find a number of dimensions automatically
    (see graphstats.embed.svd.selectSVD).

    Parameters
    ----------
    n_components : int or None, default = None
        Desired dimensionality of output data. If "full", 
        n_components must be <= min(X.shape). Otherwise, n_components must be
        < min(X.shape). If None, then optimal dimensions will be chosen by
        ``select_dimension`` using ``n_elbows`` argument.
    n_elbows : int, optional, default: 2
        If `n_compoents=None`, then compute the optimal embedding dimension using
        `select_dimension`. Otherwise, ignored.
    algorithm : {'full', 'truncated' (default), 'randomized'}, optional
        SVD solver to use:

        - 'full'
            Computes full svd using ``scipy.linalg.svd``
        - 'truncated'
            Computes truncated svd using ``scipy.sparse.linalg.svd``
        - 'randomized'
            Computes randomized svd using 
            ``sklearn.utils.extmath.randomized_svd``
    n_iter : int, optional (default = 5)
        Number of iterations for randomized SVD solver. Not used by 'full' or 
        'truncated'. The default is larger than the default in randomized_svd 
        to handle sparse matrices that may have large slowly decaying spectrum.

    Attributes
    ----------
    latent_left_ : array, shape (n_samples, n_components)
        Estimated left latent positions of the graph. 
    latent_right_ : array, shape (n_samples, n_components), or None
        Only computed when the graph is directed, or adjacency matrix is assymetric.
        Estimated right latent positions of the graph. Otherwise, None.
    singular_values_ : array, shape (n_components)
        Singular values associated with the latent position matrices. 

    See Also
    --------
    graspy.embed.selectSVD
    graspy.embed.selectDim
    graspy.embed.BaseEmbed

    Notes
    -----
    The singular value decomposition: 

    .. math:: A = U \Sigma V^T

    is used to find an orthonormal basis for a matrix, which in our case is the Laplacian
    matrix of the graph. These basis vectors (in the matrices U or V) are ordered according 
    to the amount of variance they explain in the original matrix. By selecting a subset of these
    basis vectors (through our choice of dimensionality reduction) we can find a lower dimensional 
    space in which to represent the graph

    References
    ----------
    .. [1] Sussman, D.L., Tang, M., Fishkind, D.E., Priebe, C.E.  "A
       Consistent Adjacency Spectral Embedding for Stochastic Blockmodel Graphs,"
       Journal of the American Statistical Association, Vol. 107(499), 2012
    """

<<<<<<< HEAD
    def __init__(self,
                 n_components=None,
                 n_elbows=2,
                 algorithm='randomized',
                 n_iter=5):
        super().__init__(
            n_components=n_components,
            n_elbows=n_elbows,
            algorithm=algorithm,
            n_iter=n_iter)
=======
    def __init__(self, form='DAD', method=selectSVD, *args, **kwargs):
        super().__init__(method=method, *args, **kwargs)
        self.form = form
>>>>>>> 617c8b67

    def fit(self, graph):
        """
        Fit LSE model to input graph

        By default, uses the Laplacian normalization of the form:

        .. math:: L = I - D^{-1/2} A D^{-1/2}

        Parameters
        ----------
        graph : array_like or networkx.Graph
            input graph to embed. see graphstats.utils.import_graph

        form : string 
            specifies the type of Laplacian normalization to use
            (currently supports 'I-DAD' only)

        Returns
        -------
        lpm : LatentPosition object
            Contains X (the estimated latent positions), Y (same as X if input is
            undirected graph, or right estimated positions if directed graph), and d (eigenvalues
            if undirected graph, singular values if directed graph).

        See Also
        --------
        graphstats.utils.import_graph, graphstats.embed.lpm, graphstats.embed.embed,
        graphstats.utils.to_laplace
        """
        A = import_graph(graph)
        L_norm = to_laplace(A, form=self.form)
        self._reduce_dim(L_norm)
        return self<|MERGE_RESOLUTION|>--- conflicted
+++ resolved
@@ -77,8 +77,8 @@
        Journal of the American Statistical Association, Vol. 107(499), 2012
     """
 
-<<<<<<< HEAD
     def __init__(self,
+                 form='DAD',
                  n_components=None,
                  n_elbows=2,
                  algorithm='randomized',
@@ -88,11 +88,7 @@
             n_elbows=n_elbows,
             algorithm=algorithm,
             n_iter=n_iter)
-=======
-    def __init__(self, form='DAD', method=selectSVD, *args, **kwargs):
-        super().__init__(method=method, *args, **kwargs)
         self.form = form
->>>>>>> 617c8b67
 
     def fit(self, graph):
         """
