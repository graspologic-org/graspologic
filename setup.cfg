[metadata]
name = graspologic
version = 0.3.1

description = A set of python modules for graph statistics
long_description = file: README.md
long_description_content_type = text/markdown
author = Eric Bridgeford, Jaewon Chung, Benjamin Pedigo, Bijan Varjavand
author_email = j1c@jhu.edu
maintainer = Dwayne Pryce
maintainer_email = dwpryce@microsoft.com
url = https://github.com/microsoft/graspologic
license = MIT
classifiers =
    Development Status :: 3 - Alpha
    Intended Audience :: Science/Research
    Topic :: Scientific/Engineering :: Mathematics
    License :: OSI Approved :: MIT License
    Programming Language :: Python :: 3
    Programming Language :: Python :: 3.6
    Programming Language :: Python :: 3.7
    Programming Language :: Python :: 3.8

[options]
packages = find:
include_package_data = True
install_requires =
    anytree>=2.8.0
    beartype>=0.7.1
    gensim>=3.8.0,<=3.9.0  # methods signatures changed in the 4.0.0beta release
    graspologic-native>=1.0.0
    hyppo>=0.2.0
    joblib>=0.17.0  # Older versions of joblib cause issue #806.  Transitive dependency of hyppo.
<<<<<<< HEAD
    matplotlib
=======
    matplotlib>=3.0.0,!=3.3.*
>>>>>>> dce1db9a
    networkx>=2.1
    numpy>=1.8.1
    POT>=0.7.0
    seaborn>= 0.11.0
    scikit-learn>=0.22.0
    scipy>=1.4.0
    umap-learn>=0.4.6

[options.packages.find]
exclude =
    tests

[options.extras_require]
dev =
     black
     ipykernel>=5.1.0
     ipython>=7.4.0
     isort
     mypy
     nbsphinx
     numpydoc
     pandoc
     pytest
     pytest-cov
     sphinx
     sphinxcontrib-rawfiles
     sphinx-rtd-theme
     testfixtures
<|MERGE_RESOLUTION|>--- conflicted
+++ resolved
@@ -31,11 +31,7 @@
     graspologic-native>=1.0.0
     hyppo>=0.2.0
     joblib>=0.17.0  # Older versions of joblib cause issue #806.  Transitive dependency of hyppo.
-<<<<<<< HEAD
-    matplotlib
-=======
     matplotlib>=3.0.0,!=3.3.*
->>>>>>> dce1db9a
     networkx>=2.1
     numpy>=1.8.1
     POT>=0.7.0
