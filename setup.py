# Copyright (c) Microsoft Corporation and contributors.
# Licensed under the MIT License.

import os
import sys
from setuptools import setup, find_packages


MINIMUM_PYTHON_VERSION = 3, 6  # Minimum of Python 3.6

if sys.version_info < MINIMUM_PYTHON_VERSION:
    sys.exit("Python {}.{}+ is required.".format(*MINIMUM_PYTHON_VERSION))

sys.path.insert(0, os.path.join("graspologic", "version"))
from version import version

sys.path.pop(0)

version_path = os.path.join("graspologic", "version", "version.txt")
with open(version_path, "w") as version_file:
    version_file.write(f"{version}")

with open("README.md", "r") as f:
    LONG_DESCRIPTION = f.read()

setup(
    name="graspologic",
    version=version,
    description="A set of python modules for graph statistics",
    long_description=LONG_DESCRIPTION,
    long_description_content_type="text/markdown",
    author="Eric Bridgeford, Jaewon Chung, Benjamin Pedigo, Bijan Varjavand",
    author_email="j1c@jhu.edu",
    maintainer="Dwayne Pryce",
    maintainer_email="dwpryce@microsoft.com",
    url="https://github.com/microsoft/graspologic",
    license="MIT",
    classifiers=[
        "Development Status :: 3 - Alpha",
        "Intended Audience :: Science/Research",
        "Topic :: Scientific/Engineering :: Mathematics",
        "License :: OSI Approved :: MIT License",
        "Programming Language :: Python :: 3",
        "Programming Language :: Python :: 3.6",
        "Programming Language :: Python :: 3.7",
    ],
    packages=find_packages(exclude=["tests", "tests.*", "tests/*"]),
    include_package_data=True,
    package_data={"version": [os.path.join("graspologic", "version", "version.txt")]},
    install_requires=[
        "anytree>=2.8.0",
<<<<<<< HEAD
        "gensim>=3.8.0,<=3.9.0", #methods signatures changed in the 4.0.0beta release
        "graspologic-native>=0.1.0",
=======
        "gensim",
        "graspologic-native",
>>>>>>> 80506c96
        "hyppo>=0.1.3",
        "joblib>=0.17.0", # Older versions of joblib cause issue #806.  Transitive dependency of hyppo.
        "matplotlib>=3.0.0,<=3.3.0",
        "networkx>=2.1",
        "numpy>=1.8.1",
        "POT>=0.7.0",
        "seaborn>=0.9.0",
        "scikit-learn>=0.19.1",
        "scipy>=1.4.0",
        'umap-learn>=0.4.6',
    ],
    extras_require={
        "dev": [
            "black",
            "ipykernel>=5.1.0",
            "ipython>=7.4.0",
            "mypy",
            "nbsphinx",
            "numpydoc",
            "pandoc",
            "pytest",
            "pytest-cov",
            "sphinx",
            "sphinxcontrib-rawfiles",
            "sphinx-rtd-theme",
            "testfixtures",
        ]
    },
)<|MERGE_RESOLUTION|>--- conflicted
+++ resolved
@@ -49,13 +49,8 @@
     package_data={"version": [os.path.join("graspologic", "version", "version.txt")]},
     install_requires=[
         "anytree>=2.8.0",
-<<<<<<< HEAD
         "gensim>=3.8.0,<=3.9.0", #methods signatures changed in the 4.0.0beta release
-        "graspologic-native>=0.1.0",
-=======
-        "gensim",
         "graspologic-native",
->>>>>>> 80506c96
         "hyppo>=0.1.3",
         "joblib>=0.17.0", # Older versions of joblib cause issue #806.  Transitive dependency of hyppo.
         "matplotlib>=3.0.0,<=3.3.0",
