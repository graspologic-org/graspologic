# Copyright (c) Microsoft Corporation and contributors.
# Licensed under the MIT License.

import os
import sys
from setuptools import setup, find_packages


<<<<<<< HEAD
MINIMUM_PYTHON_VERSION = 3, 6  # Minimum of Python 3.6

if sys.version_info < MINIMUM_PYTHON_VERSION:
    sys.exit("Python {}.{}+ is required.".format(*MINIMUM_PYTHON_VERSION))
=======
def package_metadata() -> Tuple[str, str]:
    sys.path.insert(
        0, os.path.join("graspy", "version")
    )  # TODO: #454 Change path in https://github.com/microsoft/graspologic/issues/454
    from version import name, version

    sys.path.pop(0)
>>>>>>> 85ffd62e

sys.path.insert(0, os.path.join("graspologic", "version"))
from version import version

sys.path.pop(0)

version_path = os.path.join("graspologic", "version", "version.txt")
with open(version_path, "w") as version_file:
    version_file.write(f"{version}")

with open("README.md", "r") as f:
    LONG_DESCRIPTION = f.read()
<<<<<<< HEAD
=======
AUTHOR = ("Eric Bridgeford, Jaewon Chung, Benjamin Pedigo, Bijan Varjavand",)
AUTHOR_EMAIL = "j1c@jhu.edu"
URL = "https://github.com/neurodata/graspy"
MINIMUM_PYTHON_VERSION = 3, 6  # Minimum of Python 3.6
REQUIRED_PACKAGES = [
    "networkx>=2.1",
    "numpy>=1.8.1",
    "scikit-learn>=0.19.1",
    "scipy>=1.4.0",
    "seaborn>=0.9.0",
    "matplotlib>=3.0.0",
    "hyppo>=0.1.3",
    "POT>=0.7.0",
]


def check_python_version():
    """Exit when the Python version is too low."""
    if sys.version_info < MINIMUM_PYTHON_VERSION:
        sys.exit("Python {}.{}+ is required.".format(*MINIMUM_PYTHON_VERSION))


check_python_version()
>>>>>>> 85ffd62e

setup(
    name="graspologic",
    version=version,
    description="A set of python modules for graph statistics",
    long_description=LONG_DESCRIPTION,
    long_description_content_type="text/markdown",
    author="Eric Bridgeford, Jaewon Chung, Benjamin Pedigo, Bijan Varjavand",
    author_email="j1c@jhu.edu",
    maintainer="Dwayne Pryce",
    maintainer_email="dwpryce@microsoft.com",
    url="https://github.com/microsoft/graspologic",
    license="MIT",
    classifiers=[
        "Development Status :: 3 - Alpha",
        "Intended Audience :: Science/Research",
        "Topic :: Scientific/Engineering :: Mathematics",
        "License :: OSI Approved :: MIT License",
        "Programming Language :: Python :: 3",
        "Programming Language :: Python :: 3.6",
        "Programming Language :: Python :: 3.7",
    ],
    packages=find_packages(exclude=["tests", "tests.*", "tests/*"]),
    include_package_data=True,
    package_data={
<<<<<<< HEAD
        "version": [os.path.join("graspologic", "version", "version.txt")]
    },
    install_requires=[
        "networkx>=2.1",
        "numpy>=1.8.1",
        "scikit-learn>=0.19.1",
        "scipy>=1.4.0",
        "seaborn>=0.9.0",
        "matplotlib>=3.0.0,<=3.3.0",
        "hyppo>=0.1.3",
    ],
    extras_require={
        "dev": [
            "black",
            "ipykernel>=5.1.0",
            "ipython>=7.4.0",
            "mypy",
            "nbsphinx",
            "numpydoc",
            "pandoc",
            "pytest",
            "pytest-cov",
            "sphinx",
            "sphinxcontrib-rawfiles",
            "sphinx-rtd-theme",
        ]
    },
=======
        "version": [os.path.join("graspy", "version", "version.txt")]
    },  # TODO: #454 Also needs changed by https://github.com/microsoft/graspologic/issues/454,
>>>>>>> 85ffd62e
)<|MERGE_RESOLUTION|>--- conflicted
+++ resolved
@@ -6,20 +6,10 @@
 from setuptools import setup, find_packages
 
 
-<<<<<<< HEAD
 MINIMUM_PYTHON_VERSION = 3, 6  # Minimum of Python 3.6
 
 if sys.version_info < MINIMUM_PYTHON_VERSION:
     sys.exit("Python {}.{}+ is required.".format(*MINIMUM_PYTHON_VERSION))
-=======
-def package_metadata() -> Tuple[str, str]:
-    sys.path.insert(
-        0, os.path.join("graspy", "version")
-    )  # TODO: #454 Change path in https://github.com/microsoft/graspologic/issues/454
-    from version import name, version
-
-    sys.path.pop(0)
->>>>>>> 85ffd62e
 
 sys.path.insert(0, os.path.join("graspologic", "version"))
 from version import version
@@ -32,32 +22,6 @@
 
 with open("README.md", "r") as f:
     LONG_DESCRIPTION = f.read()
-<<<<<<< HEAD
-=======
-AUTHOR = ("Eric Bridgeford, Jaewon Chung, Benjamin Pedigo, Bijan Varjavand",)
-AUTHOR_EMAIL = "j1c@jhu.edu"
-URL = "https://github.com/neurodata/graspy"
-MINIMUM_PYTHON_VERSION = 3, 6  # Minimum of Python 3.6
-REQUIRED_PACKAGES = [
-    "networkx>=2.1",
-    "numpy>=1.8.1",
-    "scikit-learn>=0.19.1",
-    "scipy>=1.4.0",
-    "seaborn>=0.9.0",
-    "matplotlib>=3.0.0",
-    "hyppo>=0.1.3",
-    "POT>=0.7.0",
-]
-
-
-def check_python_version():
-    """Exit when the Python version is too low."""
-    if sys.version_info < MINIMUM_PYTHON_VERSION:
-        sys.exit("Python {}.{}+ is required.".format(*MINIMUM_PYTHON_VERSION))
-
-
-check_python_version()
->>>>>>> 85ffd62e
 
 setup(
     name="graspologic",
@@ -83,7 +47,6 @@
     packages=find_packages(exclude=["tests", "tests.*", "tests/*"]),
     include_package_data=True,
     package_data={
-<<<<<<< HEAD
         "version": [os.path.join("graspologic", "version", "version.txt")]
     },
     install_requires=[
@@ -94,6 +57,7 @@
         "seaborn>=0.9.0",
         "matplotlib>=3.0.0,<=3.3.0",
         "hyppo>=0.1.3",
+        "POT>=0.7.0",
     ],
     extras_require={
         "dev": [
@@ -111,8 +75,4 @@
             "sphinx-rtd-theme",
         ]
     },
-=======
-        "version": [os.path.join("graspy", "version", "version.txt")]
-    },  # TODO: #454 Also needs changed by https://github.com/microsoft/graspologic/issues/454,
->>>>>>> 85ffd62e
 )