import unittest
import graspy as gs
import numpy as np
import networkx as nx
from graspy.simulations import *
from graspy.utils.utils import is_symmetric, is_loopless


def remove_diagonal(A):
    # indices of A
    Aind = np.ravel_multi_index(np.indices(A.shape), A.shape)
    # indices of the diagonal
    eind = np.ravel_multi_index(np.where(np.eye(A.shape[1])), A.shape)
    # set difference of A indices and identity
    dind = np.unravel_index(np.setdiff1d(Aind, eind), A.shape)
    return(A[dind])

class Test_ER(unittest.TestCase):
    @classmethod
    def setUpClass(cls):
        cls.n = 20
        cls.M = 45
        cls.p = 0.2

    def test_ernm(self):
        A = er_nm(self.n, self.M)
        # symmetric, so summing will give us twice the ecount of
        # the full adjacency matrix
        self.assertTrue(A.sum() == 2*self.M)
        self.assertTrue(A.shape == (self.n, self.n))

    def test_ernp(self):
        np.random.seed(123456)
        A = er_np(self.n, self.p)
        # symmetric, so summing will give us twice the ecount of
        # the full adjacency matrix
        dind = remove_diagonal(A)
        self.assertTrue(np.isclose(dind.sum()/float(len(dind)),
            self.p, atol=0.02))
        self.assertTrue(A.shape == (self.n, self.n))


class Test_ZINM(unittest.TestCase):

    @classmethod
    def setUpClass(cls):
        cls.n = 20
        cls.M = 120
        cls.wt = np.random.normal
        cls.mean = 2
        cls.std = 1
        cls.wtargs = dict(loc=cls.mean, scale=cls.std)
        cls.seed = 12345

    def test_loop_directed(self):
        np.random.seed(12345)
        Abin = er_nm(self.n, self.M, directed=True, loops=True)
        Awt = er_nm(self.n, self.M, directed=True, loops=True, wt=self.wt,
            wtargs=self.wtargs)
        # check that correct number of edges assigned
        # sum of nonzero entries and correct for the fact that the diagonal
        # is part of the model now
        self.assertTrue(Abin.sum() == self.M)
        self.assertTrue((Awt != 0).sum() == self.M)


        # check that the nonzero edges have mean self.mean and var self.var
        self.assertTrue(np.isclose(np.mean(Awt[Awt != 0]), self.mean,
            atol=0.2))
        self.assertTrue(np.isclose(np.std(Awt[Awt != 0]), self.std,
            atol=0.2))

        # check loopless and undirected
        self.assertFalse(is_symmetric(Abin))
        self.assertFalse(is_symmetric(Awt))
        self.assertFalse(is_loopless(Abin))
        self.assertFalse(is_loopless(Awt))

        # check dimensions
        self.assertTrue(Abin.shape == (self.n, self.n))
        self.assertTrue(Awt.shape == (self.n, self.n))
        pass

    def test_noloop_directed(self):
        np.random.seed(12345)
        Abin = er_nm(self.n, self.M, directed=True)
        Awt = er_nm(
            self.n,
            self.M,
            wt=self.wt,
            directed=True,
            wtargs=self.wtargs,
    )
        # check that correct number of edges assigned
        self.assertTrue(Abin.sum() == self.M)
        self.assertTrue((Awt != 0).sum() == self.M)

        dind = remove_diagonal(Awt)
        # check that the nonzero edges have mean self.mean and var self.var
        self.assertTrue(np.isclose(np.mean(dind[dind != 0]), self.mean,
            atol=0.15))
        self.assertTrue(np.isclose(np.std(dind[dind != 0]), self.std,
            atol=0.15))

        # check loopless and undirected
        self.assertFalse(is_symmetric(Abin))
        self.assertFalse(is_symmetric(Awt))
        self.assertTrue(is_loopless(Abin))
        self.assertTrue(is_loopless(Awt))

        # check dimensions
        self.assertTrue(Abin.shape == (self.n, self.n))
        self.assertTrue(Awt.shape == (self.n, self.n))
        pass

    def test_loop_undirected(self):
        np.random.seed(12345)
        Abin = er_nm(self.n, self.M, loops=True)
        Awt = er_nm(self.n, self.M, loops=True, wt=self.wt, wtargs=self.wtargs)
        # check that correct number of edges assigned
        # sum of nonzero entries and correct for the fact that the diagonal
        # is part of the model now
        self.assertTrue(Abin.sum() + np.diag(Abin).sum() == 2*self.M)
        self.assertTrue((Awt != 0).sum() + np.diag(Awt != 0).sum() == 2*self.M)

        # check that the nonzero edges have mean self.mean and var self.var
        self.assertTrue(np.isclose(np.mean(Awt[Awt != 0]), self.mean,
            atol=0.15))
        self.assertTrue(np.isclose(np.std(Awt[Awt != 0]), self.std,
            atol=0.15))

        # check loopless and undirected
        self.assertTrue(is_symmetric(Abin))
        self.assertTrue(is_symmetric(Awt))
        self.assertFalse(is_loopless(Abin))
        self.assertFalse(is_loopless(Awt))

        # check dimensions
        self.assertTrue(Abin.shape == (self.n, self.n))
        self.assertTrue(Awt.shape == (self.n, self.n))
        pass

    def test_noloop_undirected(self):
        np.random.seed(12345)
        Abin = er_nm(self.n, self.M)
        Awt = er_nm(self.n, self.M, wt=self.wt, wtargs=self.wtargs,)
        # check that correct number of edges assigned
        self.assertTrue(Abin.sum() == 2*self.M)
        self.assertTrue((Awt != 0).sum() == 2*self.M)

        dind = remove_diagonal(Awt)
        # check that the nonzero edges have mean self.mean and var self.var
        self.assertTrue(np.isclose(np.mean(dind[dind != 0]), self.mean,
            atol=0.15))
        self.assertTrue(np.isclose(np.std(dind[dind != 0]), self.std,
            atol=0.15))

        # check loopless and undirected
        self.assertTrue(is_symmetric(Abin))
        self.assertTrue(is_symmetric(Awt))
        self.assertTrue(is_loopless(Abin))
        self.assertTrue(is_loopless(Awt))

        # check dimensions
        self.assertTrue(Abin.shape == (self.n, self.n))
        self.assertTrue(Awt.shape == (self.n, self.n))

    def test_bad_inputs(self):
        with self.assertRaises(TypeError):
            n = '10'
            er_nm(n, self.M)

        with self.assertRaises(ValueError):
            n = -1
            er_nm(n, self.M)

        with self.assertRaises(TypeError):
            m = 1.0
            er_nm(self.n, m)

        with self.assertRaises(ValueError):
            m = -1
            er_nm(self.n, m)

        with self.assertRaises(TypeError):
            loops = 'True'
            er_nm(self.n, self.M, loops=loops)

        with self.assertRaises(TypeError):
            directed = 'True'
            er_nm(self.n, self.M, directed=directed)

        with self.assertRaises(TypeError):
            wt = np.random
            er_nm(self.n, self.M, wt=wt)

        with self.assertRaises(ValueError):
            m = 10000
            er_nm(self.n, m)


class Test_ZINP(unittest.TestCase):

    @classmethod
    def setUpClass(cls):
        cls.n = 50
        cls.p = 0.5
        cls.wt = np.random.normal
        cls.mean = 2
        cls.std = 1
        cls.wtargs = dict(loc=cls.mean, scale=cls.std)
        cls.seed = 123

    def test_loop_directed(self):
        np.random.seed(123)
        Abin = er_np(self.n, self.p, directed=True, loops=True)
        Awt = er_np(
            self.n,
            self.p,
            directed=True,
            loops=True,
            wt=self.wt,
            wtargs=self.wtargs,
    )
        # check that correct number of edges assigned
        # sum of nonzero entries and correct for the fact that the diagonal
        # is part of the model now
        self.assertTrue(np.isclose(Abin.sum()/float(np.prod(Abin.shape)),
            self.p, atol=0.1))
        self.assertTrue(np.isclose((Awt != 0).sum()/float(np.prod(Awt.shape)),
            self.p, atol=0.1))

        # check that the nonzero edges have mean self.mean and var self.var
        self.assertTrue(np.isclose(np.mean(Awt[Awt != 0]), self.mean,
            atol=0.2))
        self.assertTrue(np.isclose(np.std(Awt[Awt != 0]), self.std,
            atol=0.2))

        # check loopless and undirected
        self.assertFalse(is_symmetric(Abin))
        self.assertFalse(is_symmetric(Awt))
        self.assertFalse(is_loopless(Abin))
        self.assertFalse(is_loopless(Awt))

        # check dimensions
        self.assertTrue(Abin.shape == (self.n, self.n))
        self.assertTrue(Awt.shape == (self.n, self.n))

    def test_noloop_directed(self):
        np.random.seed(12345)
        Abin = er_np(self.n, self.p, directed=True)
        Awt = er_np(
            self.n, self.p, wt=self.wt, directed=True, wtargs=self.wtargs)
        # check that correct number of edges assigned
        dind = remove_diagonal(Abin)
        dindwt = remove_diagonal(Awt)
        self.assertTrue(np.isclose(dind.sum()/float(len(dind)),
            self.p, atol=0.1))
        self.assertTrue(np.isclose((dindwt != 0).sum()/float(len(dindwt)),
            self.p, atol=0.1))

        # check that the nonzero edges have mean self.mean and var self.var
        self.assertTrue(np.isclose(np.mean(dindwt[dindwt != 0]), self.mean,
            atol=0.5))
        self.assertTrue(np.isclose(np.std(dindwt[dindwt != 0]), self.std,
            atol=0.5))

        # check loopless and undirected
        self.assertFalse(is_symmetric(Abin))
        self.assertFalse(is_symmetric(Awt))
        self.assertTrue(is_loopless(Abin))
        self.assertTrue(is_loopless(Awt))

        # check dimensions
        self.assertTrue(Abin.shape == (self.n, self.n))
        self.assertTrue(Awt.shape == (self.n, self.n))
        pass

    def test_loop_undirected(self):
        np.random.seed(12345)
        Abin = er_np(self.n, self.p, loops=True)
        Awt = er_np(
            self.n,
            self.p,
            loops=True,
            wt=self.wt,
            wtargs=self.wtargs
    )
        # check that correct number of edges assigned
        self.assertTrue(np.isclose(Abin.sum()/float(np.prod(Abin.shape)),
            self.p, atol=0.02))
        self.assertTrue(np.isclose((Awt != 0).sum()/float(np.prod(Awt.shape)),
            self.p, atol=0.02))
        # check that the nonzero edges have mean self.mean and var self.var
        self.assertTrue(np.isclose(np.mean(Awt[Awt != 0]), self.mean,
            atol=0.15))
        self.assertTrue(np.isclose(np.std(Awt[Awt != 0]), self.std,
            atol=0.15))

        # check loopless and undirected
        self.assertTrue(is_symmetric(Abin))
        self.assertTrue(is_symmetric(Awt))
        self.assertFalse(is_loopless(Abin))
        self.assertFalse(is_loopless(Awt))

        # check dimensions
        self.assertTrue(Abin.shape == (self.n, self.n))
        self.assertTrue(Awt.shape == (self.n, self.n))
        pass


    def test_noloop_undirected(self):
        np.random.seed(123)
        Abin = er_np(self.n, self.p)
        Awt = er_np(self.n, self.p, wt=self.wt, wtargs=self.wtargs)
        # check that correct number of edges assigned
        dind = remove_diagonal(Abin)
        dindwt = remove_diagonal(Awt)
        self.assertTrue(np.isclose(dind.sum()/float(len(dind)),
            self.p, atol=0.02))
        self.assertTrue(np.isclose((dindwt != 0).sum()/float(len(dindwt)),
            self.p, atol=0.02))

        # check that the nonzero edges have mean self.mean and var self.var
        self.assertTrue(np.isclose(np.mean(dindwt[dindwt != 0]), self.mean,
            atol=0.15))
        self.assertTrue(np.isclose(np.std(dindwt[dindwt != 0]), self.std,
            atol=0.15))

        # check loopless and undirected
        self.assertTrue(is_symmetric(Abin))
        self.assertTrue(is_symmetric(Awt))
        self.assertTrue(is_loopless(Abin))
        self.assertTrue(is_loopless(Awt))

        # check dimensions
        self.assertTrue(Abin.shape == (self.n, self.n))
        self.assertTrue(Awt.shape == (self.n, self.n))

    def test_bad_inputs(self):
        with self.assertRaises(TypeError):
            n = '10'
            er_np(n, self.p)

        with self.assertRaises(ValueError):
            n = -1
            er_np(n, self.p)

        with self.assertRaises(TypeError):
            p = '1'
            er_np(self.n, p)

        with self.assertRaises(ValueError):
            p = -.5
            er_np(self.n, p)

        with self.assertRaises(ValueError):
            p = 5.0
            er_np(self.n, p)

        with self.assertRaises(TypeError):
            loops = 'True'
            er_np(self.n, self.p, loops=loops)

        with self.assertRaises(TypeError):
            directed = 'True'
            er_np(self.n, self.p, directed=directed)

        with self.assertRaises(TypeError):
            wt = np.random
            er_np(self.n, self.p, wt=wt)


class Test_WSBM(unittest.TestCase):

    @classmethod
    def setUpClass(cls):
        # 60 vertex graph w one community having 20 and another
        # w 40 vertices
        cls.n = [50, 70]
        cls.vcount = np.cumsum(cls.n)
        # define non-symmetric probability matrix as uneven
        cls.Pns = np.vstack(([0.6, 0.2], [0.3, 0.4]))
        # define symmetric probability as evenly weighted
        cls.Psy = np.vstack(([0.6, 0.2], [0.3, 0.4]))
        cls.Psy = symmetrize(cls.Psy)
        cls.seed = 12345

    def test_sbm(self):
        n = [50, 60, 70]
        vcount = np.cumsum(n)
        # define symmetric probability as evenly weighted
        Psy = np.vstack(([0.6, 0.2, 0.3], [0.3, 0.4, 0.2], [0.2, 0.8, 0.1]))
        Psy = symmetrize(Psy)
        np.random.seed(12345)
        A = sbm(n, Psy)
        for i in range(0, len(n)):
            for j in range(0, len(n)):
                irange = np.arange(vcount[i] - n[i], vcount[i])
                jrange = np.arange(vcount[j] - n[j], vcount[j])

                block = A[(vcount[i] - n[i]):vcount[i],
                    (vcount[j] - n[j]):vcount[j]]
                if (i == j):
                    block = remove_diagonal(block)
                self.assertTrue(np.isclose(np.mean(block),
                    Psy[i, j], atol=0.02))
        self.assertTrue(is_symmetric(A))
        self.assertTrue(is_loopless(A))
        # check dimensions
        self.assertTrue(A.shape == (np.sum(n), np.sum(n)))
        pass

    def test_sbm_singlewt_undirected_loopless(self):
        np.random.seed(12345)
        wt = np.random.normal
        params = {'loc': 2, 'scale': 2}
        A = sbm(self.n, self.Psy, wt=wt, wtargs=params)
        for i in range(0, len(self.n)):
            for j in range(0, len(self.n)):
                irange = np.arange(self.vcount[i] - self.n[i], self.vcount[i])
                jrange = np.arange(self.vcount[j] - self.n[j], self.vcount[j])

                block = A[(self.vcount[i] - self.n[i]):self.vcount[i],
                    (self.vcount[j] - self.n[j]):self.vcount[j]]
                if (i == j):
                    block = remove_diagonal(block)
                self.assertTrue(np.isclose(np.mean(block != 0),
                    self.Psy[i, j], atol=0.02))
                self.assertTrue(np.isclose(np.mean(block[block != 0]),
                    params['loc'], atol=0.2))
                self.assertTrue(np.isclose(np.std(block[block != 0]),
                    params['scale'], atol=0.2))
        self.assertTrue(is_symmetric(A))
        self.assertTrue(is_loopless(A))
        # check dimensions
        self.assertTrue(A.shape == (np.sum(self.n), np.sum(self.n)))

    # below are the expectations of the estimators for the relevant weight
    # functions we exhaustively test
    def exp_normal(self, x):
        return({'loc': np.mean(x), 'scale': np.std(x)})

    def exp_poisson(self, x):
        return({'lam': np.mean(x)})

    def exp_exp(self, x):
        return({'scale': np.mean(x)})

    def exp_unif(self, x):
        return({'low': np.min(x), 'high': np.max(x)})

    def test_sbm_multiwt_directed_loopless(self):
        np.random.seed(12345)
        Wt = np.vstack(([np.random.normal, np.random.poisson],
            [np.random.exponential, np.random.uniform]))
        Wtargs = np.vstack(([{'loc': 2, 'scale': 2}, {'lam': 5}],
            [{'scale': 2}, {'low': 5, 'high': 10}]))
        check = np.vstack(([self.exp_normal, self.exp_poisson],
            [self.exp_exp, self.exp_unif]))
        A = sbm(self.n, self.Psy, wt=Wt, directed=True, wtargs=Wtargs)
        for i in range(0, len(self.n)):
            for j in range(0, len(self.n)):
                irange = np.arange(self.vcount[i] - self.n[i], self.vcount[i])
                jrange = np.arange(self.vcount[j] - self.n[j], self.vcount[j])

                block = A[(self.vcount[i] - self.n[i]):self.vcount[i],
                    (self.vcount[j] - self.n[j]):self.vcount[j]]
                if (i == j):
                    block = remove_diagonal(block)
                self.assertTrue(np.isclose(np.mean(block != 0),
                    self.Psy[i, j], atol=0.02))
                fit = check[i, j](block[block != 0])
                for k, v in fit.items():
                    self.assertTrue(np.isclose(v, Wtargs[i, j][k],
                        atol=0.2))
        self.assertFalse(is_symmetric(A))
        self.assertTrue(is_loopless(A))
        # check dimensions
        self.assertTrue(A.shape == (np.sum(self.n), np.sum(self.n)))
        pass

    def test_sbm_multiwt_undirected_loopless(self):
        np.random.seed(12345)
        Wt = np.vstack(([np.random.normal, np.random.poisson],
            [np.random.poisson, np.random.uniform]))
        Wtargs = np.vstack(([{'loc': 2, 'scale': 2}, {'lam': 5}],
            [{'lam': 5}, {'low': 5, 'high': 10}]))
        check = np.vstack(([self.exp_normal, self.exp_poisson],
            [self.exp_poisson, self.exp_unif]))
        A = sbm(self.n, self.Psy, wt=Wt, directed=False, wtargs=Wtargs)
        for i in range(0, len(self.n)):
            for j in range(0, len(self.n)):
                irange = np.arange(self.vcount[i] - self.n[i], self.vcount[i])
                jrange = np.arange(self.vcount[j] - self.n[j], self.vcount[j])

                block = A[(self.vcount[i] - self.n[i]):self.vcount[i],
                    (self.vcount[j] - self.n[j]):self.vcount[j]]
                if (i == j):
                    block = remove_diagonal(block)
                self.assertTrue(np.isclose(np.mean(block != 0),
                    self.Psy[i, j], atol=0.02))
                fit = check[i, j](block[block != 0])
                for k, v in fit.items():
                    self.assertTrue(np.isclose(v, Wtargs[i, j][k],
                        atol=0.2))
        self.assertTrue(is_symmetric(A))
        self.assertTrue(is_loopless(A))
        # check dimensions
        self.assertTrue(A.shape == (np.sum(self.n), np.sum(self.n)))
        pass

    def test_sbm_multiwt_directed_loopy(self):
        np.random.seed(12345)
        Wt = np.vstack(([np.random.normal, np.random.poisson],
            [np.random.exponential, np.random.uniform]))
        Wtargs = np.vstack(([{'loc': 2, 'scale': 2}, {'lam': 5}],
            [{'scale': 2}, {'low': 5, 'high': 10}]))
        check = np.vstack(([self.exp_normal, self.exp_poisson],
            [self.exp_exp, self.exp_unif]))
        A = sbm(self.n, self.Psy, wt=Wt, directed=True, loops=True,
            wtargs=Wtargs)
        for i in range(0, len(self.n)):
            for j in range(0, len(self.n)):
                irange = np.arange(self.vcount[i] - self.n[i], self.vcount[i])
                jrange = np.arange(self.vcount[j] - self.n[j], self.vcount[j])

                block = A[(self.vcount[i] - self.n[i]):self.vcount[i],
                    (self.vcount[j] - self.n[j]):self.vcount[j]]
                self.assertTrue(np.isclose(np.mean(block != 0),
                    self.Psy[i, j], atol=0.02))
                fit = check[i, j](block[block != 0])
                for k, v in fit.items():
                    self.assertTrue(np.isclose(v, Wtargs[i, j][k],
                        atol=0.2))
        self.assertFalse(is_symmetric(A))
        self.assertFalse(is_loopless(A))
        # check dimensions
        self.assertTrue(A.shape == (np.sum(self.n), np.sum(self.n)))
        pass

    def test_sbm_multiwt_undirected_loopy(self):
        np.random.seed(12345)
        Wt = np.vstack(([np.random.normal, np.random.poisson],
            [np.random.poisson, np.random.uniform]))
        Wtargs = np.vstack(([{'loc': 2, 'scale': 2}, {'lam': 5}],
            [{'lam': 5}, {'low': 5, 'high': 10}]))
        check = np.vstack(([self.exp_normal, self.exp_poisson],
            [self.exp_poisson, self.exp_unif]))
        A = sbm(self.n, self.Psy, wt=Wt, directed=False, loops=True,
            wtargs=Wtargs)
        for i in range(0, len(self.n)):
            for j in range(0, len(self.n)):
                irange = np.arange(self.vcount[i] - self.n[i], self.vcount[i])
                jrange = np.arange(self.vcount[j] - self.n[j], self.vcount[j])

                block = A[(self.vcount[i] - self.n[i]):self.vcount[i],
                    (self.vcount[j] - self.n[j]):self.vcount[j]]
                self.assertTrue(np.isclose(np.mean(block != 0),
                    self.Psy[i, j], atol=0.02))
                fit = check[i, j](block[block != 0])
                for k, v in fit.items():
                    self.assertTrue(np.isclose(v, Wtargs[i, j][k],
                        atol=0.2))
        self.assertTrue(is_symmetric(A))
        self.assertFalse(is_loopless(A))
        # check dimensions
        self.assertTrue(A.shape == (np.sum(self.n), np.sum(self.n)))
        pass

<<<<<<< HEAD
    def test_bad_inputs(self):
        with self.assertRaises(TypeError):
            n = '1'
            sbm(n, self.Psy)

        with self.assertRaises(ValueError):
            n = ['1', 10]
            sbm(n, self.Psy)

        with self.assertRaises(TypeError):
            p = .5
            sbm(self.n, p)

        with self.assertRaises(ValueError):
            p = [[.5]]
            sbm(self.n, p)

        with self.assertRaises(ValueError):
            p = [[5, 5], [4, 4]]
            sbm(self.n, p)

        with self.assertRaises(ValueError):
            p = ['str']
            sbm(self.n, p)

        with self.assertRaises(TypeError):
            wt = '1'
            sbm(self.n, self.Psy, wt=wt)

        with self.assertRaises(TypeError):
            wt = [[1]]
            sbm(self.n, self.Psy, wt=wt)

        with self.assertRaises(ValueError):
            wtargs = [[1, 1], [1, 1]]
            wt = [[1]]
            sbm(self.n, self.Psy, wt=wt, wtargs=wtargs)

        with self.assertRaises(ValueError):
            wt = [[1, 1], [1, 1]]
            wtargs = [[1, 1]]
            sbm(self.n, self.Psy, wt=wt, wtargs=wtargs)

        with self.assertRaises(TypeError):
            wt = [[1, 1], [1, 1]]
            wtargs = [[1, 1], [1, 1]]
            sbm(self.n, self.Psy, wt=wt, wtargs=wtargs)

        with self.assertRaises(ValueError):
            sbm(self.n, self.Pns)

        with self.assertRaises(ValueError):
            wt = [[np.random.uniform, np.random.beta],
                  [np.random.uniform, np.random.normal]]
            wtargs = [[1, 1], [1, 1]]
            sbm(self.n, self.Psy, wt = wt, wtargs=wtargs)

        with self.assertRaises(ValueError):
            wt = [[ np.random.uniform,np.random.uniform],
            [np.random.uniform, np.random.normal],]
            wtargs = [[1, 2], [1, 1]]
            sbm(self.n, self.Psy, wt=wt, wtargs=wtargs)


=======
>>>>>>> 5b7ec165
class Test_RDPG(unittest.TestCase):
    @classmethod
    def setUpClass(cls):
        cls.n = [50, 70]
        cls.Pns = np.vstack(([0.6, 0.2], [0.3, 0.4]))
        # define symmetric probability as evenly weighted
        cls.Psy = np.vstack(([0.6, 0.2], [0.3, 0.4]))
        cls.Psy = symmetrize(cls.Psy)

    def test_dimensions(self):
        X = np.array([[1,1],
                      [1,1],
                      [1,1],
                      [1,0],
                      [1,0],])
<<<<<<< HEAD
<<<<<<< HEAD
<<<<<<< HEAD
<<<<<<< HEAD
        A = rdpg_from_latent(X)
        self.assertTrue(A.shape, (5,5))

<<<<<<< HEAD
<<<<<<< HEAD
=======
>>>>>>> typechecking and tests
    def test_inputs(self):
        x1 = np.array([[1,1],[1,1]])
        x2 = np.array([[1,1]])
        x3 = np.zeros((2,2,2))
        with self.assertRaises(TypeError):
            p_from_latent('hi') # wrong type
        with self.assertRaises(ValueError):
            p_from_latent(x1, x2) # dimension mismatch
        with self.assertRaises(ValueError):
            p_from_latent(x3) # wrong num dimensions
        with self.assertRaises(TypeError):
<<<<<<< HEAD
            sample_edges('XD') # wrong type
        with self.assertRaises(ValueError):
            sample_edges(x3) # wrong num dimensions
        with self.assertRaises(ValueError):
            sample_edges(x2) # wrong shape for P

    def test_er_p_is_close(self):
        np.random.seed(8888)
        X = 0.5 * np.ones((100,2))
        graphs = []
        P = p_from_latent(X, rescale=True, loops=True)
        for i in range(1000):
            graphs.append(sample_edges(P, directed=True, loops=True))
        graphs = np.stack(graphs)
        self.assertAlmostEqual(np.mean(graphs), 0.5, delta=0.001)
        # mean_graph = np.mean(graphs, axis=0)
        # this only seems to work as n_graphs -> 10000
        # np.testing.assert_allclose(P, mean_graph, atol=0.05)

    def test_mini_sbm_p_is_close(self):
        np.random.seed(8888)
        blocks = np.array([[0.8, 0.1],
                           [0.1, 0.5]])
        X = np.array([[-0.87209812, -0.19860733],
                      [-0.26405006,  0.65595546]])
        graphs = []
        P = p_from_latent(X, rescale=True, loops=True)
        for i in range(10000):
            graphs.append(sample_edges(P, directed=False, loops=True))
        graphs = np.stack(graphs)
        mean_graph = np.mean(graphs, axis=0)
        # this atol should be ~5 stdev away
        np.testing.assert_allclose(blocks, mean_graph, atol=0.025)

    def test_kwarg_passing(self):
        np.random.seed(8888)
        X = 0.5 * np.ones((300,2))
        g = rdpg(X, rescale=True, loops=True, directed=True)
        self.assertFalse(is_symmetric(g))
        self.assertFalse(is_loopless(g))
        g = rdpg(X, rescale=True, loops=False, directed=True)
        self.assertFalse(is_symmetric(g))
        self.assertTrue(is_loopless(g))
        g = rdpg(X, rescale=True, loops=False, directed=False)
        self.assertTrue(is_symmetric(g))
        self.assertTrue(is_loopless(g))
=======
    # def test_inputs():
>>>>>>> snail rdpg -> caterpillar rdpg
=======
            rdpg_from_p('XD') # wrong type
        with self.assertRaises(ValueError):
            rdpg_from_p(x3) # wrong num dimensions
        with self.assertRaises(ValueError):
            rdpg_from_p(x2) # wrong shape for P
>>>>>>> typechecking and tests
=======
        X = X / np.linalg.norm(X, axis=0)
        print(np.linalg.norm(X, axis=0))
        print(np.linalg.norm(X, axis=1))
=======
>>>>>>> updating rdpg
        A = rdpg(X)
=======
        A = rdpg_from_latent(X)
>>>>>>> restructuring semipar
        self.assertTrue(A.shape, (5,5))

<<<<<<< HEAD
<<<<<<< HEAD
>>>>>>> added ipynb
=======
    # def test_inputs():
>>>>>>> snail rdpg -> caterpillar rdpg
=======
=======
        A = rdpg_from_latent(X)
        self.assertTrue(A.shape, (5,5))

>>>>>>> 5b7ec165
    def test_inputs(self):
        x1 = np.array([[1,1],[1,1]])
        x2 = np.array([[1,1]])
        x3 = np.zeros((2,2,2))
        with self.assertRaises(TypeError):
            p_from_latent('hi') # wrong type
        with self.assertRaises(ValueError):
            p_from_latent(x1, x2) # dimension mismatch
        with self.assertRaises(ValueError):
            p_from_latent(x3) # wrong num dimensions
        with self.assertRaises(TypeError):
            rdpg_from_p('XD') # wrong type
        with self.assertRaises(ValueError):
            rdpg_from_p(x3) # wrong num dimensions
        with self.assertRaises(ValueError):
<<<<<<< HEAD
            rdpg_from_p(x2) # wrong shape for P
>>>>>>> typechecking and tests
=======
            rdpg_from_p(x2) # wrong shape for P
>>>>>>> 5b7ec165
<|MERGE_RESOLUTION|>--- conflicted
+++ resolved
@@ -568,7 +568,6 @@
         self.assertTrue(A.shape == (np.sum(self.n), np.sum(self.n)))
         pass
 
-<<<<<<< HEAD
     def test_bad_inputs(self):
         with self.assertRaises(TypeError):
             n = '1'
@@ -633,8 +632,6 @@
             sbm(self.n, self.Psy, wt=wt, wtargs=wtargs)
 
 
-=======
->>>>>>> 5b7ec165
 class Test_RDPG(unittest.TestCase):
     @classmethod
     def setUpClass(cls):
@@ -650,17 +647,9 @@
                       [1,1],
                       [1,0],
                       [1,0],])
-<<<<<<< HEAD
-<<<<<<< HEAD
-<<<<<<< HEAD
-<<<<<<< HEAD
         A = rdpg_from_latent(X)
         self.assertTrue(A.shape, (5,5))
 
-<<<<<<< HEAD
-<<<<<<< HEAD
-=======
->>>>>>> typechecking and tests
     def test_inputs(self):
         x1 = np.array([[1,1],[1,1]])
         x2 = np.array([[1,1]])
@@ -672,7 +661,6 @@
         with self.assertRaises(ValueError):
             p_from_latent(x3) # wrong num dimensions
         with self.assertRaises(TypeError):
-<<<<<<< HEAD
             sample_edges('XD') # wrong type
         with self.assertRaises(ValueError):
             sample_edges(x3) # wrong num dimensions
@@ -719,40 +707,15 @@
         g = rdpg(X, rescale=True, loops=False, directed=False)
         self.assertTrue(is_symmetric(g))
         self.assertTrue(is_loopless(g))
-=======
-    # def test_inputs():
->>>>>>> snail rdpg -> caterpillar rdpg
-=======
             rdpg_from_p('XD') # wrong type
         with self.assertRaises(ValueError):
             rdpg_from_p(x3) # wrong num dimensions
         with self.assertRaises(ValueError):
             rdpg_from_p(x2) # wrong shape for P
->>>>>>> typechecking and tests
-=======
         X = X / np.linalg.norm(X, axis=0)
-        print(np.linalg.norm(X, axis=0))
-        print(np.linalg.norm(X, axis=1))
-=======
->>>>>>> updating rdpg
-        A = rdpg(X)
-=======
-        A = rdpg_from_latent(X)
->>>>>>> restructuring semipar
-        self.assertTrue(A.shape, (5,5))
-
-<<<<<<< HEAD
-<<<<<<< HEAD
->>>>>>> added ipynb
-=======
-    # def test_inputs():
->>>>>>> snail rdpg -> caterpillar rdpg
-=======
-=======
         A = rdpg_from_latent(X)
         self.assertTrue(A.shape, (5,5))
 
->>>>>>> 5b7ec165
     def test_inputs(self):
         x1 = np.array([[1,1],[1,1]])
         x2 = np.array([[1,1]])
@@ -768,9 +731,4 @@
         with self.assertRaises(ValueError):
             rdpg_from_p(x3) # wrong num dimensions
         with self.assertRaises(ValueError):
-<<<<<<< HEAD
-            rdpg_from_p(x2) # wrong shape for P
->>>>>>> typechecking and tests
-=======
-            rdpg_from_p(x2) # wrong shape for P
->>>>>>> 5b7ec165
+            rdpg_from_p(x2) # wrong shape for P