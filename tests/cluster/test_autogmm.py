# Copyright (c) Microsoft Corporation and contributors.
# Licensed under the MIT License.

import unittest

import numpy as np
from numpy.testing import assert_allclose, assert_equal
from sklearn.exceptions import NotFittedError

from graspologic.cluster.autogmm import AutoGMMCluster
from graspologic.embed.ase import AdjacencySpectralEmbed
from graspologic.simulations.simulations import sbm


class TestAutoGMM(unittest.TestCase):
    def test_inputs(self):
        # Generate random data
        X = np.random.normal(0, 1, size=(100, 3))

        # min_components < 1
        with self.assertRaises(ValueError):
            AutoGMM = AutoGMMCluster(min_components=0)

        # min_components integer
        with self.assertRaises(TypeError):
            AutoGMM = AutoGMMCluster(min_components="1")

        # max_components < min_components
        with self.assertRaises(ValueError):
            AutoGMM = AutoGMMCluster(min_components=1, max_components=0)

        # max_components integer
        with self.assertRaises(TypeError):
            AutoGMM = AutoGMMCluster(min_components=1, max_components="1")

        # affinity is not an array, string or list
        with self.assertRaises(TypeError):
            AutoGMM = AutoGMMCluster(min_components=1, affinity=1)

        # affinity is not in ['euclidean', 'manhattan', 'cosine', 'none']
        with self.assertRaises(ValueError):
            AutoGMM = AutoGMMCluster(min_components=1, affinity="graspologic")

        # linkage is not an array, string or list
        with self.assertRaises(TypeError):
            AutoGMM = AutoGMMCluster(min_components=1, linkage=1)

        # linkage is not in ['single', 'average', 'complete', 'ward']
        with self.assertRaises(ValueError):
            AutoGMM = AutoGMMCluster(min_components=1, linkage="graspologic")

        # euclidean is not an affinity option when ward is a linkage option
        with self.assertRaises(ValueError):
            AutoGMM = AutoGMMCluster(
                min_components=1, affinity="manhattan", linkage="ward"
            )

        # covariance type is not an array, string or list
        with self.assertRaises(TypeError):
            AutoGMM = AutoGMMCluster(min_components=1, covariance_type=1)

        # covariance type is not in ['spherical', 'diag', 'tied', 'full']
        with self.assertRaises(ValueError):
            AutoGMM = AutoGMMCluster(min_components=1, covariance_type="graspologic")

        # min_cluster > n_samples when max_cluster is None
        with self.assertRaises(ValueError):
            AutoGMM = AutoGMMCluster(1000)
            AutoGMM.fit(X)

        with self.assertRaises(ValueError):
            AutoGMM = AutoGMMCluster(1000)
            AutoGMM.fit_predict(X)

        # max_cluster > n_samples when max_cluster is not None
        with self.assertRaises(ValueError):
            AutoGMM = AutoGMMCluster(10, 1001)
            AutoGMM.fit(X)

        with self.assertRaises(ValueError):
            AutoGMM = AutoGMMCluster(10, 1001)
            AutoGMM.fit_predict(X)

        # min_cluster > n_samples when max_cluster is None
        with self.assertRaises(ValueError):
            AutoGMM = AutoGMMCluster(1000)
            AutoGMM.fit(X)

        with self.assertRaises(ValueError):
            AutoGMM = AutoGMMCluster(10, 1001)
            AutoGMM.fit_predict(X)

        # min_cluster > n_samples when max_cluster is not None
        with self.assertRaises(ValueError):
            AutoGMM = AutoGMMCluster(1000, 1001)
            AutoGMM.fit(X)

        with self.assertRaises(ValueError):
            AutoGMM = AutoGMMCluster(1000, 1001)
            AutoGMM.fit_predict(X)

        # label_init is not a 1-D array
        with self.assertRaises(TypeError):
            AutoGMM = AutoGMMCluster(label_init=np.zeros([100, 2]))

        # label_init is not 1-D array, a list or None.
        with self.assertRaises(TypeError):
            AutoGMM = AutoGMMCluster(label_init="label")

        # label_init length is not equal to n_samples
        with self.assertRaises(ValueError):
            AutoGMM = AutoGMMCluster(label_init=np.zeros([50, 1]))
            AutoGMM.fit(X)

        with self.assertRaises(ValueError):
            AutoGMM = AutoGMMCluster(label_init=np.zeros([50, 1]))
            AutoGMM.fit_predict(X)

        with self.assertRaises(TypeError):
            AutoGMM = AutoGMMCluster(label_init=np.zeros([100, 2]), max_iter=-2)

        # criter = cic
        with self.assertRaises(ValueError):
            AutoGMM = AutoGMMCluster(selection_criteria="cic")

    def test_labels_init(self):
        X = np.random.normal(0, 1, size=(5, 3))

        with self.assertRaises(ValueError):
            AutoGMM = AutoGMMCluster(
                min_components=1, max_components=1, label_init=np.array([0, 0, 0, 0, 1])
            )
            AutoGMM.fit_predict(X)

        with self.assertRaises(ValueError):
            AutoGMM = AutoGMMCluster(
                min_components=1, max_components=2, label_init=np.array([0, 0, 0, 0, 1])
            )
            AutoGMM.fit_predict(X)

        with self.assertRaises(ValueError):
            AutoGMM = AutoGMMCluster(
                min_components=2, max_components=3, label_init=np.array([0, 0, 0, 0, 1])
            )
            AutoGMM.fit_predict(X)

        AutoGMM = AutoGMMCluster(
            min_components=2, max_components=2, label_init=np.array([0, 0, 0, 0, 1])
        )
        AutoGMM.fit_predict(X)

    def test_predict_without_fit(self):
        # Generate random data
        X = np.random.normal(0, 1, size=(100, 3))

        with self.assertRaises(NotFittedError):
            AutoGMM = AutoGMMCluster(min_components=2)
            AutoGMM.predict(X)

    def test_cosine_on_0(self):
        X = np.array([[0, 1, 0], [1, 0, 1], [0, 0, 0], [1, 1, 0], [0, 0, 1]])

        with self.assertRaises(ValueError):
            AutoGMM = AutoGMMCluster(min_components=3, affinity="all")
            AutoGMM.fit(X)

    def test_cosine_with_0(self):
        X = np.array(
            [
                [0, 1, 0],
                [1, 0, 1],
                [0, 0, 0],
                [1, 1, 0],
                [0, 0, 1],
                [0, 1, 1],
                [1, 1, 1],
                [1, 0, 0],
                [0, 1, 1],
                [1, 1, 0],
                [0, 1, 0],
            ]
        )

        with self.assertWarns(UserWarning):
            AutoGMM = AutoGMMCluster(min_components=2, affinity="all")
            AutoGMM.fit(X)

    def test_no_y(self):
        np.random.seed(1)

        n = 100
        d = 3

        X1 = np.random.normal(2, 0.5, size=(n, d))
        X2 = np.random.normal(-2, 0.5, size=(n, d))
        X = np.vstack((X1, X2))

        AutoGMM = AutoGMMCluster(max_components=5)
        AutoGMM.fit(X)

        assert_equal(AutoGMM.n_components_, 2)

    def test_two_class(self):
        """
        Easily separable two gaussian problem.
        """
        np.random.seed(1)

        n = 100
        d = 3

        X1 = np.random.normal(2, 0.5, size=(n, d))
        X2 = np.random.normal(-2, 0.5, size=(n, d))
        X = np.vstack((X1, X2))
        y = np.repeat([0, 1], n)

        AutoGMM = AutoGMMCluster(max_components=5)
        AutoGMM.fit(X, y)

        n_components = AutoGMM.n_components_

        # Assert that the two cluster model is the best
        assert_equal(n_components, 2)

        # Asser that we get perfect clustering
        assert_allclose(AutoGMM.ari_, 1)

    def test_two_class_parallel(self):
        """
        Easily separable two gaussian problem.
        """
        np.random.seed(1)

<<<<<<< HEAD
def test_two_class_multiple_kmeans_inits():
    """
    Easily separable two gaussian problem.
    """
    np.random.seed(1)

    n = 100
    d = 3

    X1 = np.random.normal(2, 0.5, size=(n, d))
    X2 = np.random.normal(-2, 0.5, size=(n, d))
    X = np.vstack((X1, X2))
    y = np.repeat([0, 1], n)

    AutoGMM = AutoGMMCluster(max_components=5, kmeans_n_init=2)
    AutoGMM.fit(X, y)

    n_components = AutoGMM.n_components_

    # Assert that the two cluster model is the best
    assert_equal(n_components, 2)

    # Asser that we get perfect clustering
    assert_allclose(AutoGMM.ari_, 1)


def test_two_class_parallel():
    """
    Easily separable two gaussian problem.
    """
    np.random.seed(1)
=======
        n = 100
        d = 3
>>>>>>> 5c211e25

        X1 = np.random.normal(2, 0.5, size=(n, d))
        X2 = np.random.normal(-2, 0.5, size=(n, d))
        X = np.vstack((X1, X2))
        y = np.repeat([0, 1], n)

        AutoGMM = AutoGMMCluster(max_components=5, n_jobs=2)
        AutoGMM.fit(X, y)

        n_components = AutoGMM.n_components_

        # Assert that the two cluster model is the best
        assert_equal(n_components, 2)

        # Asser that we get perfect clustering
        assert_allclose(AutoGMM.ari_, 1)

    def test_two_class_aic(self):
        """
        Easily separable two gaussian problem.
        """
        np.random.seed(1)

        n = 100
        d = 3

        X1 = np.random.normal(2, 0.5, size=(n, d))
        X2 = np.random.normal(-2, 0.5, size=(n, d))
        X = np.vstack((X1, X2))
        y = np.repeat([0, 1], n)

        AutoGMM = AutoGMMCluster(max_components=5, selection_criteria="aic")
        AutoGMM.fit(X, y)

        n_components = AutoGMM.n_components_

        # AIC gets the number of components wrong
        assert_equal(n_components >= 1, True)
        assert_equal(n_components <= 5, True)

        # Assert that the ari value is valid
        assert_equal(AutoGMM.ari_ >= -1, True)
        assert_equal(AutoGMM.ari_ <= 1, True)

    def test_five_class(self):
        """
        Easily separable five gaussian problem.
        """
        np.random.seed(1)

        n = 100
        mus = [[i * 5, 0] for i in range(5)]
        cov = np.eye(2)  # balls

        X = np.vstack([np.random.multivariate_normal(mu, cov, n) for mu in mus])

        AutoGMM = AutoGMMCluster(
            min_components=3, max_components=10, covariance_type="all"
        )
        AutoGMM.fit(X)

        assert_equal(AutoGMM.n_components_, 5)

    def test_five_class_aic(self):
        """
        Easily separable five gaussian problem.
        """
        np.random.seed(1)

        n = 100
        mus = [[i * 5, 0] for i in range(5)]
        cov = np.eye(2)  # balls

        X = np.vstack([np.random.multivariate_normal(mu, cov, n) for mu in mus])

        AutoGMM = AutoGMMCluster(
            min_components=3,
            max_components=10,
            covariance_type="all",
            selection_criteria="aic",
        )
        AutoGMM.fit(X)

        # AIC fails often so there is no assertion here
        assert_equal(AutoGMM.n_components_ >= 3, True)
        assert_equal(AutoGMM.n_components_ <= 10, True)

    def test_ase_three_blocks(self):
        """
        Expect 3 clusters from a 3 block model
        """
        np.random.seed(1)

        # Generate adjacency and labels
        n = 50
        n_communites = [n, n, n]
        p = np.array([[0.8, 0.3, 0.2], [0.3, 0.8, 0.3], [0.2, 0.3, 0.8]])
        y = np.repeat([1, 2, 3], repeats=n)

        A = sbm(n=n_communites, p=p)

        # Embed to get latent positions
        ase = AdjacencySpectralEmbed(n_components=5)
        X_hat = ase.fit_transform(A)

        # Compute clusters
        AutoGMM = AutoGMMCluster(max_components=10)
        AutoGMM.fit(X_hat, y)

        n_components = AutoGMM.n_components_

        # Assert that the three cluster model is the best
        assert_equal(n_components, 3)

        # Asser that we get perfect clustering
        assert_allclose(AutoGMM.ari_, 1)

    def test_covariances(self):
        """
        Easily separable two gaussian problem.
        """
        np.random.seed(1)

        n = 100
        mu1 = [-10, 0]
        mu2 = [10, 0]

        # Spherical
        cov1 = 2 * np.eye(2)
        cov2 = 2 * np.eye(2)

        X1 = np.random.multivariate_normal(mu1, cov1, n)
        X2 = np.random.multivariate_normal(mu2, cov2, n)

        X = np.concatenate((X1, X2))

        AutoGMM = AutoGMMCluster(min_components=2, covariance_type="all")
        AutoGMM.fit(X)
        assert_equal(AutoGMM.covariance_type_, "spherical")

        # Diagonal
        np.random.seed(10)
        cov1 = np.diag([1, 1])
        cov2 = np.diag([2, 1])

        X1 = np.random.multivariate_normal(mu1, cov1, n)
        X2 = np.random.multivariate_normal(mu2, cov2, n)

        X = np.concatenate((X1, X2))

        AutoGMM = AutoGMMCluster(max_components=2, covariance_type="all")
        AutoGMM.fit(X)
        assert_equal(AutoGMM.covariance_type_, "diag")

        # Tied
        cov1 = np.array([[2, 1], [1, 2]])
        cov2 = np.array([[2, 1], [1, 2]])

        X1 = np.random.multivariate_normal(mu1, cov1, n)
        X2 = np.random.multivariate_normal(mu2, cov2, n)

        X = np.concatenate((X1, X2))

        AutoGMM = AutoGMMCluster(max_components=2, covariance_type="all")
        AutoGMM.fit(X)
        assert_equal(AutoGMM.covariance_type_, "tied")

        # Full
        cov1 = np.array([[2, -1], [-1, 2]])
        cov2 = np.array([[2, 1], [1, 2]])

        X1 = np.random.multivariate_normal(mu1, cov1, n)
        X2 = np.random.multivariate_normal(mu2, cov2, n)

        X = np.concatenate((X1, X2))

        AutoGMM = AutoGMMCluster(max_components=2, covariance_type="all")
        AutoGMM.fit(X)
        assert_equal(AutoGMM.covariance_type_, "full")<|MERGE_RESOLUTION|>--- conflicted
+++ resolved
@@ -225,48 +225,39 @@
         # Asser that we get perfect clustering
         assert_allclose(AutoGMM.ari_, 1)
 
-    def test_two_class_parallel(self):
+    def test_two_class_multiple_kmeans_inits():
         """
         Easily separable two gaussian problem.
         """
         np.random.seed(1)
 
-<<<<<<< HEAD
-def test_two_class_multiple_kmeans_inits():
-    """
-    Easily separable two gaussian problem.
-    """
-    np.random.seed(1)
-
-    n = 100
-    d = 3
-
-    X1 = np.random.normal(2, 0.5, size=(n, d))
-    X2 = np.random.normal(-2, 0.5, size=(n, d))
-    X = np.vstack((X1, X2))
-    y = np.repeat([0, 1], n)
-
-    AutoGMM = AutoGMMCluster(max_components=5, kmeans_n_init=2)
-    AutoGMM.fit(X, y)
-
-    n_components = AutoGMM.n_components_
-
-    # Assert that the two cluster model is the best
-    assert_equal(n_components, 2)
-
-    # Asser that we get perfect clustering
-    assert_allclose(AutoGMM.ari_, 1)
-
-
-def test_two_class_parallel():
-    """
-    Easily separable two gaussian problem.
-    """
-    np.random.seed(1)
-=======
         n = 100
         d = 3
->>>>>>> 5c211e25
+
+        X1 = np.random.normal(2, 0.5, size=(n, d))
+        X2 = np.random.normal(-2, 0.5, size=(n, d))
+        X = np.vstack((X1, X2))
+        y = np.repeat([0, 1], n)
+
+        AutoGMM = AutoGMMCluster(max_components=5, kmeans_n_init=2)
+        AutoGMM.fit(X, y)
+
+        n_components = AutoGMM.n_components_
+
+        # Assert that the two cluster model is the best
+        assert_equal(n_components, 2)
+
+        # Asser that we get perfect clustering
+        assert_allclose(AutoGMM.ari_, 1)
+
+    def test_two_class_parallel():
+        """
+        Easily separable two gaussian problem.
+        """
+        np.random.seed(1)
+
+        n = 100
+        d = 3
 
         X1 = np.random.normal(2, 0.5, size=(n, d))
         X2 = np.random.normal(-2, 0.5, size=(n, d))
