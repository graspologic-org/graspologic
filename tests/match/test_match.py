--- conflicted
+++ resolved
@@ -5,16 +5,11 @@
 import numpy as np
 import math
 import random
-<<<<<<< HEAD
-from graspy.match import GraphMatch as GMP
-from graspy.match import SinkhornKnopp as SK
+from graspologic.match import GraphMatch as GMP
+from graspologic.match import SinkhornKnopp as SK
 from graspy.simulations import sbm_corr
 
 np.random.seed(0)
-=======
-from graspologic.match import GraphMatch as GMP
-from graspologic.match import SinkhornKnopp as SK
->>>>>>> c9436a19
 
 
 class TestGMP:
