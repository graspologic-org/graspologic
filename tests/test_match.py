# Copyright (c) Microsoft Corporation and contributors.
# Licensed under the MIT License.

import pytest
import numpy as np
import math
import random
from graspologic.match import GraphMatch as GMP
<<<<<<< HEAD
from graspologic.simulations import er_np, sbm_corr
from graspologic.embed import AdjacencySpectralEmbed
from graspologic.align import SignFlips
=======
from graspologic.simulations import er_np
>>>>>>> 59f9b4fe

np.random.seed(0)


class TestGMP:
    @classmethod
    def setup_class(cls):
        cls.barycenter = GMP(gmp=False)
        cls.rand = GMP(n_init=100, init="rand", gmp=False)
        cls.barygm = GMP(gmp=True)

    def test_SGM_inputs(self):
        with pytest.raises(TypeError):
            GMP(n_init=-1.5)
        with pytest.raises(ValueError):
            GMP(init="random")
        with pytest.raises(TypeError):
            GMP(max_iter=-1.5)
        with pytest.raises(TypeError):
            GMP(shuffle_input="hey")
        with pytest.raises(TypeError):
            GMP(eps=-1)
        with pytest.raises(TypeError):
            GMP(gmp="hey")
        with pytest.raises(TypeError):
            GMP(padding=2)
        with pytest.raises(ValueError):
            GMP(padding="hey")
        with pytest.raises(ValueError):
            GMP().fit(
                np.random.random((3, 4)),
                np.random.random((3, 4)),
                np.arange(2),
                np.arange(2),
            )
        with pytest.raises(ValueError):
            GMP().fit(
                np.random.random((3, 4)),
                np.random.random((3, 4)),
                np.arange(2),
                np.arange(2),
            )
        with pytest.raises(ValueError):
            GMP().fit(np.identity(3), np.identity(3), np.identity(3), np.arange(2))
        with pytest.raises(ValueError):
            GMP().fit(np.identity(3), np.identity(3), np.arange(1), np.arange(2))
        with pytest.raises(ValueError):
            GMP().fit(np.identity(3), np.identity(3), np.arange(5), np.arange(5))
        with pytest.raises(ValueError):
            GMP().fit(
                np.identity(3), np.identity(3), -1 * np.arange(2), -1 * np.arange(2)
            )
        with pytest.raises(ValueError):
            GMP().fit(
                np.random.random((4, 4)),
                np.random.random((4, 4)),
                np.arange(2),
                np.arange(2),
                np.random.random((3, 4)),
            )
        with pytest.raises(ValueError):
            GMP().fit(
                np.random.random((4, 4)),
                np.random.random((4, 4)),
                np.arange(2),
                np.arange(2),
                np.random.random((3, 3)),
            )

    def _get_AB(self):
        # adjacency matrices from QAPLIB instance chr12c
        # QAP problem is minimized with objective function value 11156

        A = [
            [0, 90, 10, 0, 0, 0, 0, 0, 0, 0, 0, 0],
            [90, 0, 0, 23, 0, 0, 0, 0, 0, 0, 0, 0],
            [10, 0, 0, 0, 43, 0, 0, 0, 0, 0, 0, 0],
            [0, 23, 0, 0, 0, 88, 0, 0, 0, 0, 0, 0],
            [0, 0, 43, 0, 0, 0, 26, 0, 0, 0, 0, 0],
            [0, 0, 0, 88, 0, 0, 0, 16, 0, 0, 0, 0],
            [0, 0, 0, 0, 26, 0, 0, 0, 1, 0, 0, 0],
            [0, 0, 0, 0, 0, 16, 0, 0, 0, 96, 0, 0],
            [0, 0, 0, 0, 0, 0, 1, 0, 0, 0, 29, 0],
            [0, 0, 0, 0, 0, 0, 0, 96, 0, 0, 0, 37],
            [0, 0, 0, 0, 0, 0, 0, 0, 29, 0, 0, 0],
            [0, 0, 0, 0, 0, 0, 0, 0, 0, 37, 0, 0],
        ]
        B = [
            [0, 36, 54, 26, 59, 72, 9, 34, 79, 17, 46, 95],
            [36, 0, 73, 35, 90, 58, 30, 78, 35, 44, 79, 36],
            [54, 73, 0, 21, 10, 97, 58, 66, 69, 61, 54, 63],
            [26, 35, 21, 0, 93, 12, 46, 40, 37, 48, 68, 85],
            [59, 90, 10, 93, 0, 64, 5, 29, 76, 16, 5, 76],
            [72, 58, 97, 12, 64, 0, 96, 55, 38, 54, 0, 34],
            [9, 30, 58, 46, 5, 96, 0, 83, 35, 11, 56, 37],
            [34, 78, 66, 40, 29, 55, 83, 0, 44, 12, 15, 80],
            [79, 35, 69, 37, 76, 38, 35, 44, 0, 64, 39, 33],
            [17, 44, 61, 48, 16, 54, 11, 12, 64, 0, 70, 86],
            [46, 79, 54, 68, 5, 0, 56, 15, 39, 70, 0, 18],
            [95, 36, 63, 85, 76, 34, 37, 80, 33, 86, 18, 0],
        ]
        A, B = np.array(A), np.array(B)
        return A, B

    def test_barycenter_SGM(self):
        # minimize such that we achieve some number close to the optimum,
        # though strictly greater than or equal
        # results vary due to random shuffle within GraphMatch

        A, B = self._get_AB()
        n = A.shape[0]
        pi = np.array([7, 5, 1, 3, 10, 4, 8, 6, 9, 11, 2, 12]) - [1] * n
        W1 = [4, 8, 10]
        W2 = [pi[z] for z in W1]
        chr12c = self.barycenter.fit(A, B, W1, W2)
        score = chr12c.score_
        assert 11156 <= score < 21000

        W1 = np.sort(random.sample(list(range(n)), n - 1))
        W2 = [pi[z] for z in W1]
        chr12c = self.barycenter.fit(A, B, W1, W2)
        score = chr12c.score_
        assert 11156 == score

    def test_rand_SGM(self):
        A, B = self._get_AB()
        chr12c = self.rand.fit(A, B)
        score = chr12c.score_
        assert 11156 <= score < 13500

        n = A.shape[0]
        pi = np.array([7, 5, 1, 3, 10, 4, 8, 6, 9, 11, 2, 12]) - [1] * n
        W1 = [4, 8, 10]
        W2 = [pi[z] for z in W1]
        chr12c = self.rand.fit(A, B, W1, W2)
        score = chr12c.score_
        assert 11156 <= score < 12500

    def test_padding(self):
        n = 50
        p = 0.4

        np.random.seed(1)
        G1 = er_np(n=n, p=p)
        G2 = G1[: (n - 1), : (n - 1)]  # remove two nodes
        gmp_adopted = GMP(padding="adopted")
        res = gmp_adopted.fit(G1, G2)

<<<<<<< HEAD
        assert 1.0 == (sum(res.perm_inds_ == np.arange(n)) / n)

    def test_sim(self):
        n = 150
        rho = 1.0
        n_per_block = int(n / 3)
        n_blocks = 3
        block_members = np.array(n_blocks * [n_per_block])
        block_probs = np.array(
            [[0.2, 0.01, 0.01], [0.01, 0.1, 0.01], [0.01, 0.01, 0.2]]
        )
        directed = False
        loops = False
        A1, A2 = sbm_corr(
            block_members, block_probs, rho, directed=directed, loops=loops
        )
        ase = AdjacencySpectralEmbed(n_components=3, algorithm="truncated")
        x1 = ase.fit_transform(A1)
        x2 = ase.fit_transform(A2)
        xh1 = SignFlips().fit_transform(x1, x2)
        S = xh1 @ x2.T
        res = self.barygm.fit(A1, A2, S=S)

=======
>>>>>>> 59f9b4fe
        assert 1.0 == (sum(res.perm_inds_ == np.arange(n)) / n)<|MERGE_RESOLUTION|>--- conflicted
+++ resolved
@@ -6,13 +6,9 @@
 import math
 import random
 from graspologic.match import GraphMatch as GMP
-<<<<<<< HEAD
 from graspologic.simulations import er_np, sbm_corr
 from graspologic.embed import AdjacencySpectralEmbed
 from graspologic.align import SignFlips
-=======
-from graspologic.simulations import er_np
->>>>>>> 59f9b4fe
 
 np.random.seed(0)
 
@@ -161,8 +157,8 @@
         gmp_adopted = GMP(padding="adopted")
         res = gmp_adopted.fit(G1, G2)
 
-<<<<<<< HEAD
         assert 1.0 == (sum(res.perm_inds_ == np.arange(n)) / n)
+
 
     def test_sim(self):
         n = 150
@@ -185,6 +181,4 @@
         S = xh1 @ x2.T
         res = self.barygm.fit(A1, A2, S=S)
 
-=======
->>>>>>> 59f9b4fe
-        assert 1.0 == (sum(res.perm_inds_ == np.arange(n)) / n)+        assert 1.0 == (sum(res.perm_inds_ == np.arange(n)) / n)
